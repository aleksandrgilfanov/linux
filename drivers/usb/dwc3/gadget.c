// SPDX-License-Identifier: GPL-2.0
/*
 * gadget.c - DesignWare USB3 DRD Controller Gadget Framework Link
 *
 * Copyright (C) 2010-2011 Texas Instruments Incorporated - https://www.ti.com
 *
 * Authors: Felipe Balbi <balbi@ti.com>,
 *	    Sebastian Andrzej Siewior <bigeasy@linutronix.de>
 */

#include <linux/kernel.h>
#include <linux/delay.h>
#include <linux/slab.h>
#include <linux/spinlock.h>
#include <linux/platform_device.h>
#include <linux/pm_runtime.h>
#include <linux/interrupt.h>
#include <linux/io.h>
#include <linux/list.h>
#include <linux/dma-mapping.h>

#include <linux/usb/ch9.h>
#include <linux/usb/gadget.h>

#include "debug.h"
#include "core.h"
#include "gadget.h"
#include "io.h"

#define DWC3_ALIGN_FRAME(d, n)	(((d)->frame_number + ((d)->interval * (n))) \
					& ~((d)->interval - 1))

/**
 * dwc3_gadget_set_test_mode - enables usb2 test modes
 * @dwc: pointer to our context structure
 * @mode: the mode to set (J, K SE0 NAK, Force Enable)
 *
 * Caller should take care of locking. This function will return 0 on
 * success or -EINVAL if wrong Test Selector is passed.
 */
int dwc3_gadget_set_test_mode(struct dwc3 *dwc, int mode)
{
	u32		reg;

	reg = dwc3_readl(dwc->regs, DWC3_DCTL);
	reg &= ~DWC3_DCTL_TSTCTRL_MASK;

	switch (mode) {
	case USB_TEST_J:
	case USB_TEST_K:
	case USB_TEST_SE0_NAK:
	case USB_TEST_PACKET:
	case USB_TEST_FORCE_ENABLE:
		reg |= mode << 1;
		break;
	default:
		return -EINVAL;
	}

	dwc3_gadget_dctl_write_safe(dwc, reg);

	return 0;
}

/**
 * dwc3_gadget_get_link_state - gets current state of usb link
 * @dwc: pointer to our context structure
 *
 * Caller should take care of locking. This function will
 * return the link state on success (>= 0) or -ETIMEDOUT.
 */
int dwc3_gadget_get_link_state(struct dwc3 *dwc)
{
	u32		reg;

	reg = dwc3_readl(dwc->regs, DWC3_DSTS);

	return DWC3_DSTS_USBLNKST(reg);
}

/**
 * dwc3_gadget_set_link_state - sets usb link to a particular state
 * @dwc: pointer to our context structure
 * @state: the state to put link into
 *
 * Caller should take care of locking. This function will
 * return 0 on success or -ETIMEDOUT.
 */
int dwc3_gadget_set_link_state(struct dwc3 *dwc, enum dwc3_link_state state)
{
	int		retries = 10000;
	u32		reg;

	/*
	 * Wait until device controller is ready. Only applies to 1.94a and
	 * later RTL.
	 */
	if (!DWC3_VER_IS_PRIOR(DWC3, 194A)) {
		while (--retries) {
			reg = dwc3_readl(dwc->regs, DWC3_DSTS);
			if (reg & DWC3_DSTS_DCNRD)
				udelay(5);
			else
				break;
		}

		if (retries <= 0)
			return -ETIMEDOUT;
	}

	reg = dwc3_readl(dwc->regs, DWC3_DCTL);
	reg &= ~DWC3_DCTL_ULSTCHNGREQ_MASK;

	/* set no action before sending new link state change */
	dwc3_writel(dwc->regs, DWC3_DCTL, reg);

	/* set requested state */
	reg |= DWC3_DCTL_ULSTCHNGREQ(state);
	dwc3_writel(dwc->regs, DWC3_DCTL, reg);

	/*
	 * The following code is racy when called from dwc3_gadget_wakeup,
	 * and is not needed, at least on newer versions
	 */
	if (!DWC3_VER_IS_PRIOR(DWC3, 194A))
		return 0;

	/* wait for a change in DSTS */
	retries = 10000;
	while (--retries) {
		reg = dwc3_readl(dwc->regs, DWC3_DSTS);

		if (DWC3_DSTS_USBLNKST(reg) == state)
			return 0;

		udelay(5);
	}

	return -ETIMEDOUT;
}

/**
 * dwc3_ep_inc_trb - increment a trb index.
 * @index: Pointer to the TRB index to increment.
 *
 * The index should never point to the link TRB. After incrementing,
 * if it is point to the link TRB, wrap around to the beginning. The
 * link TRB is always at the last TRB entry.
 */
static void dwc3_ep_inc_trb(u8 *index)
{
	(*index)++;
	if (*index == (DWC3_TRB_NUM - 1))
		*index = 0;
}

/**
 * dwc3_ep_inc_enq - increment endpoint's enqueue pointer
 * @dep: The endpoint whose enqueue pointer we're incrementing
 */
static void dwc3_ep_inc_enq(struct dwc3_ep *dep)
{
	dwc3_ep_inc_trb(&dep->trb_enqueue);
}

/**
 * dwc3_ep_inc_deq - increment endpoint's dequeue pointer
 * @dep: The endpoint whose enqueue pointer we're incrementing
 */
static void dwc3_ep_inc_deq(struct dwc3_ep *dep)
{
	dwc3_ep_inc_trb(&dep->trb_dequeue);
}

static void dwc3_gadget_del_and_unmap_request(struct dwc3_ep *dep,
		struct dwc3_request *req, int status)
{
	struct dwc3			*dwc = dep->dwc;

	list_del(&req->list);
	req->remaining = 0;
	req->needs_extra_trb = false;

	if (req->request.status == -EINPROGRESS)
		req->request.status = status;

	if (req->trb)
		usb_gadget_unmap_request_by_dev(dwc->sysdev,
				&req->request, req->direction);

	req->trb = NULL;
	trace_dwc3_gadget_giveback(req);

	if (dep->number > 1)
		pm_runtime_put(dwc->dev);
}

/**
 * dwc3_gadget_giveback - call struct usb_request's ->complete callback
 * @dep: The endpoint to whom the request belongs to
 * @req: The request we're giving back
 * @status: completion code for the request
 *
 * Must be called with controller's lock held and interrupts disabled. This
 * function will unmap @req and call its ->complete() callback to notify upper
 * layers that it has completed.
 */
void dwc3_gadget_giveback(struct dwc3_ep *dep, struct dwc3_request *req,
		int status)
{
	struct dwc3			*dwc = dep->dwc;

	dwc3_gadget_del_and_unmap_request(dep, req, status);
	req->status = DWC3_REQUEST_STATUS_COMPLETED;

	spin_unlock(&dwc->lock);
	usb_gadget_giveback_request(&dep->endpoint, &req->request);
	spin_lock(&dwc->lock);
}

/**
 * dwc3_send_gadget_generic_command - issue a generic command for the controller
 * @dwc: pointer to the controller context
 * @cmd: the command to be issued
 * @param: command parameter
 *
 * Caller should take care of locking. Issue @cmd with a given @param to @dwc
 * and wait for its completion.
 */
int dwc3_send_gadget_generic_command(struct dwc3 *dwc, unsigned int cmd,
		u32 param)
{
	u32		timeout = 500;
	int		status = 0;
	int		ret = 0;
	u32		reg;

	dwc3_writel(dwc->regs, DWC3_DGCMDPAR, param);
	dwc3_writel(dwc->regs, DWC3_DGCMD, cmd | DWC3_DGCMD_CMDACT);

	do {
		reg = dwc3_readl(dwc->regs, DWC3_DGCMD);
		if (!(reg & DWC3_DGCMD_CMDACT)) {
			status = DWC3_DGCMD_STATUS(reg);
			if (status)
				ret = -EINVAL;
			break;
		}
	} while (--timeout);

	if (!timeout) {
		ret = -ETIMEDOUT;
		status = -ETIMEDOUT;
	}

	trace_dwc3_gadget_generic_cmd(cmd, param, status);

	return ret;
}

static int __dwc3_gadget_wakeup(struct dwc3 *dwc);

/**
 * dwc3_send_gadget_ep_cmd - issue an endpoint command
 * @dep: the endpoint to which the command is going to be issued
 * @cmd: the command to be issued
 * @params: parameters to the command
 *
 * Caller should handle locking. This function will issue @cmd with given
 * @params to @dep and wait for its completion.
 */
int dwc3_send_gadget_ep_cmd(struct dwc3_ep *dep, unsigned int cmd,
		struct dwc3_gadget_ep_cmd_params *params)
{
	const struct usb_endpoint_descriptor *desc = dep->endpoint.desc;
	struct dwc3		*dwc = dep->dwc;
	u32			timeout = 5000;
	u32			saved_config = 0;
	u32			reg;

	int			cmd_status = 0;
	int			ret = -EINVAL;

	/*
	 * When operating in USB 2.0 speeds (HS/FS), if GUSB2PHYCFG.ENBLSLPM or
	 * GUSB2PHYCFG.SUSPHY is set, it must be cleared before issuing an
	 * endpoint command.
	 *
	 * Save and clear both GUSB2PHYCFG.ENBLSLPM and GUSB2PHYCFG.SUSPHY
	 * settings. Restore them after the command is completed.
	 *
	 * DWC_usb3 3.30a and DWC_usb31 1.90a programming guide section 3.2.2
	 */
	if (dwc->gadget->speed <= USB_SPEED_HIGH) {
		reg = dwc3_readl(dwc->regs, DWC3_GUSB2PHYCFG(0));
		if (unlikely(reg & DWC3_GUSB2PHYCFG_SUSPHY)) {
			saved_config |= DWC3_GUSB2PHYCFG_SUSPHY;
			reg &= ~DWC3_GUSB2PHYCFG_SUSPHY;
		}

		if (reg & DWC3_GUSB2PHYCFG_ENBLSLPM) {
			saved_config |= DWC3_GUSB2PHYCFG_ENBLSLPM;
			reg &= ~DWC3_GUSB2PHYCFG_ENBLSLPM;
		}

		if (saved_config)
			dwc3_writel(dwc->regs, DWC3_GUSB2PHYCFG(0), reg);
	}

	if (DWC3_DEPCMD_CMD(cmd) == DWC3_DEPCMD_STARTTRANSFER) {
		int link_state;

		link_state = dwc3_gadget_get_link_state(dwc);
		if (link_state == DWC3_LINK_STATE_U1 ||
		    link_state == DWC3_LINK_STATE_U2 ||
		    link_state == DWC3_LINK_STATE_U3) {
			ret = __dwc3_gadget_wakeup(dwc);
			dev_WARN_ONCE(dwc->dev, ret, "wakeup failed --> %d\n",
					ret);
		}
	}

	dwc3_writel(dep->regs, DWC3_DEPCMDPAR0, params->param0);
	dwc3_writel(dep->regs, DWC3_DEPCMDPAR1, params->param1);
	dwc3_writel(dep->regs, DWC3_DEPCMDPAR2, params->param2);

	/*
	 * Synopsys Databook 2.60a states in section 6.3.2.5.6 of that if we're
	 * not relying on XferNotReady, we can make use of a special "No
	 * Response Update Transfer" command where we should clear both CmdAct
	 * and CmdIOC bits.
	 *
	 * With this, we don't need to wait for command completion and can
	 * straight away issue further commands to the endpoint.
	 *
	 * NOTICE: We're making an assumption that control endpoints will never
	 * make use of Update Transfer command. This is a safe assumption
	 * because we can never have more than one request at a time with
	 * Control Endpoints. If anybody changes that assumption, this chunk
	 * needs to be updated accordingly.
	 */
	if (DWC3_DEPCMD_CMD(cmd) == DWC3_DEPCMD_UPDATETRANSFER &&
			!usb_endpoint_xfer_isoc(desc))
		cmd &= ~(DWC3_DEPCMD_CMDIOC | DWC3_DEPCMD_CMDACT);
	else
		cmd |= DWC3_DEPCMD_CMDACT;

	dwc3_writel(dep->regs, DWC3_DEPCMD, cmd);
	do {
		reg = dwc3_readl(dep->regs, DWC3_DEPCMD);
		if (!(reg & DWC3_DEPCMD_CMDACT)) {
			cmd_status = DWC3_DEPCMD_STATUS(reg);

			switch (cmd_status) {
			case 0:
				ret = 0;
				break;
			case DEPEVT_TRANSFER_NO_RESOURCE:
				dev_WARN(dwc->dev, "No resource for %s\n",
					 dep->name);
				ret = -EINVAL;
				break;
			case DEPEVT_TRANSFER_BUS_EXPIRY:
				/*
				 * SW issues START TRANSFER command to
				 * isochronous ep with future frame interval. If
				 * future interval time has already passed when
				 * core receives the command, it will respond
				 * with an error status of 'Bus Expiry'.
				 *
				 * Instead of always returning -EINVAL, let's
				 * give a hint to the gadget driver that this is
				 * the case by returning -EAGAIN.
				 */
				ret = -EAGAIN;
				break;
			default:
				dev_WARN(dwc->dev, "UNKNOWN cmd status\n");
			}

			break;
		}
	} while (--timeout);

	if (timeout == 0) {
		ret = -ETIMEDOUT;
		cmd_status = -ETIMEDOUT;
	}

	trace_dwc3_gadget_ep_cmd(dep, cmd, params, cmd_status);

	if (DWC3_DEPCMD_CMD(cmd) == DWC3_DEPCMD_STARTTRANSFER) {
		if (ret == 0)
			dep->flags |= DWC3_EP_TRANSFER_STARTED;

		if (ret != -ETIMEDOUT)
			dwc3_gadget_ep_get_transfer_index(dep);
	}

	if (saved_config) {
		reg = dwc3_readl(dwc->regs, DWC3_GUSB2PHYCFG(0));
		reg |= saved_config;
		dwc3_writel(dwc->regs, DWC3_GUSB2PHYCFG(0), reg);
	}

	return ret;
}

static int dwc3_send_clear_stall_ep_cmd(struct dwc3_ep *dep)
{
	struct dwc3 *dwc = dep->dwc;
	struct dwc3_gadget_ep_cmd_params params;
	u32 cmd = DWC3_DEPCMD_CLEARSTALL;

	/*
	 * As of core revision 2.60a the recommended programming model
	 * is to set the ClearPendIN bit when issuing a Clear Stall EP
	 * command for IN endpoints. This is to prevent an issue where
	 * some (non-compliant) hosts may not send ACK TPs for pending
	 * IN transfers due to a mishandled error condition. Synopsys
	 * STAR 9000614252.
	 */
	if (dep->direction &&
	    !DWC3_VER_IS_PRIOR(DWC3, 260A) &&
	    (dwc->gadget->speed >= USB_SPEED_SUPER))
		cmd |= DWC3_DEPCMD_CLEARPENDIN;

	memset(&params, 0, sizeof(params));

	return dwc3_send_gadget_ep_cmd(dep, cmd, &params);
}

static dma_addr_t dwc3_trb_dma_offset(struct dwc3_ep *dep,
		struct dwc3_trb *trb)
{
	u32		offset = (char *) trb - (char *) dep->trb_pool;

	return dep->trb_pool_dma + offset;
}

static int dwc3_alloc_trb_pool(struct dwc3_ep *dep)
{
	struct dwc3		*dwc = dep->dwc;

	if (dep->trb_pool)
		return 0;

	dep->trb_pool = dma_alloc_coherent(dwc->sysdev,
			sizeof(struct dwc3_trb) * DWC3_TRB_NUM,
			&dep->trb_pool_dma, GFP_KERNEL);
	if (!dep->trb_pool) {
		dev_err(dep->dwc->dev, "failed to allocate trb pool for %s\n",
				dep->name);
		return -ENOMEM;
	}

	return 0;
}

static void dwc3_free_trb_pool(struct dwc3_ep *dep)
{
	struct dwc3		*dwc = dep->dwc;

	dma_free_coherent(dwc->sysdev, sizeof(struct dwc3_trb) * DWC3_TRB_NUM,
			dep->trb_pool, dep->trb_pool_dma);

	dep->trb_pool = NULL;
	dep->trb_pool_dma = 0;
}

static int dwc3_gadget_set_xfer_resource(struct dwc3_ep *dep)
{
	struct dwc3_gadget_ep_cmd_params params;

	memset(&params, 0x00, sizeof(params));

	params.param0 = DWC3_DEPXFERCFG_NUM_XFER_RES(1);

	return dwc3_send_gadget_ep_cmd(dep, DWC3_DEPCMD_SETTRANSFRESOURCE,
			&params);
}

/**
 * dwc3_gadget_start_config - configure ep resources
 * @dep: endpoint that is being enabled
 *
 * Issue a %DWC3_DEPCMD_DEPSTARTCFG command to @dep. After the command's
 * completion, it will set Transfer Resource for all available endpoints.
 *
 * The assignment of transfer resources cannot perfectly follow the data book
 * due to the fact that the controller driver does not have all knowledge of the
 * configuration in advance. It is given this information piecemeal by the
 * composite gadget framework after every SET_CONFIGURATION and
 * SET_INTERFACE. Trying to follow the databook programming model in this
 * scenario can cause errors. For two reasons:
 *
 * 1) The databook says to do %DWC3_DEPCMD_DEPSTARTCFG for every
 * %USB_REQ_SET_CONFIGURATION and %USB_REQ_SET_INTERFACE (8.1.5). This is
 * incorrect in the scenario of multiple interfaces.
 *
 * 2) The databook does not mention doing more %DWC3_DEPCMD_DEPXFERCFG for new
 * endpoint on alt setting (8.1.6).
 *
 * The following simplified method is used instead:
 *
 * All hardware endpoints can be assigned a transfer resource and this setting
 * will stay persistent until either a core reset or hibernation. So whenever we
 * do a %DWC3_DEPCMD_DEPSTARTCFG(0) we can go ahead and do
 * %DWC3_DEPCMD_DEPXFERCFG for every hardware endpoint as well. We are
 * guaranteed that there are as many transfer resources as endpoints.
 *
 * This function is called for each endpoint when it is being enabled but is
 * triggered only when called for EP0-out, which always happens first, and which
 * should only happen in one of the above conditions.
 */
static int dwc3_gadget_start_config(struct dwc3_ep *dep)
{
	struct dwc3_gadget_ep_cmd_params params;
	struct dwc3		*dwc;
	u32			cmd;
	int			i;
	int			ret;

	if (dep->number)
		return 0;

	memset(&params, 0x00, sizeof(params));
	cmd = DWC3_DEPCMD_DEPSTARTCFG;
	dwc = dep->dwc;

	ret = dwc3_send_gadget_ep_cmd(dep, cmd, &params);
	if (ret)
		return ret;

	for (i = 0; i < DWC3_ENDPOINTS_NUM; i++) {
		struct dwc3_ep *dep = dwc->eps[i];

		if (!dep)
			continue;

		ret = dwc3_gadget_set_xfer_resource(dep);
		if (ret)
			return ret;
	}

	return 0;
}

static int dwc3_gadget_set_ep_config(struct dwc3_ep *dep, unsigned int action)
{
	const struct usb_ss_ep_comp_descriptor *comp_desc;
	const struct usb_endpoint_descriptor *desc;
	struct dwc3_gadget_ep_cmd_params params;
	struct dwc3 *dwc = dep->dwc;

	comp_desc = dep->endpoint.comp_desc;
	desc = dep->endpoint.desc;

	memset(&params, 0x00, sizeof(params));

	params.param0 = DWC3_DEPCFG_EP_TYPE(usb_endpoint_type(desc))
		| DWC3_DEPCFG_MAX_PACKET_SIZE(usb_endpoint_maxp(desc));

	/* Burst size is only needed in SuperSpeed mode */
	if (dwc->gadget->speed >= USB_SPEED_SUPER) {
		u32 burst = dep->endpoint.maxburst;

		params.param0 |= DWC3_DEPCFG_BURST_SIZE(burst - 1);
	}

	params.param0 |= action;
	if (action == DWC3_DEPCFG_ACTION_RESTORE)
		params.param2 |= dep->saved_state;

	if (usb_endpoint_xfer_control(desc))
		params.param1 = DWC3_DEPCFG_XFER_COMPLETE_EN;

	if (dep->number <= 1 || usb_endpoint_xfer_isoc(desc))
		params.param1 |= DWC3_DEPCFG_XFER_NOT_READY_EN;

	if (usb_ss_max_streams(comp_desc) && usb_endpoint_xfer_bulk(desc)) {
		params.param1 |= DWC3_DEPCFG_STREAM_CAPABLE
			| DWC3_DEPCFG_XFER_COMPLETE_EN
			| DWC3_DEPCFG_STREAM_EVENT_EN;
		dep->stream_capable = true;
	}

	if (!usb_endpoint_xfer_control(desc))
		params.param1 |= DWC3_DEPCFG_XFER_IN_PROGRESS_EN;

	/*
	 * We are doing 1:1 mapping for endpoints, meaning
	 * Physical Endpoints 2 maps to Logical Endpoint 2 and
	 * so on. We consider the direction bit as part of the physical
	 * endpoint number. So USB endpoint 0x81 is 0x03.
	 */
	params.param1 |= DWC3_DEPCFG_EP_NUMBER(dep->number);

	/*
	 * We must use the lower 16 TX FIFOs even though
	 * HW might have more
	 */
	if (dep->direction)
		params.param0 |= DWC3_DEPCFG_FIFO_NUMBER(dep->number >> 1);

	if (desc->bInterval) {
		u8 bInterval_m1;

		/*
		 * Valid range for DEPCFG.bInterval_m1 is from 0 to 13.
		 *
		 * NOTE: The programming guide incorrectly stated bInterval_m1
		 * must be set to 0 when operating in fullspeed. Internally the
		 * controller does not have this limitation. See DWC_usb3x
		 * programming guide section 3.2.2.1.
		 */
		bInterval_m1 = min_t(u8, desc->bInterval - 1, 13);

		if (usb_endpoint_type(desc) == USB_ENDPOINT_XFER_INT &&
		    dwc->gadget->speed == USB_SPEED_FULL)
			dep->interval = desc->bInterval;
		else
			dep->interval = 1 << (desc->bInterval - 1);

		params.param1 |= DWC3_DEPCFG_BINTERVAL_M1(bInterval_m1);
	}

	return dwc3_send_gadget_ep_cmd(dep, DWC3_DEPCMD_SETEPCONFIG, &params);
}

static void dwc3_stop_active_transfer(struct dwc3_ep *dep, bool force,
		bool interrupt);

/**
 * __dwc3_gadget_ep_enable - initializes a hw endpoint
 * @dep: endpoint to be initialized
 * @action: one of INIT, MODIFY or RESTORE
 *
 * Caller should take care of locking. Execute all necessary commands to
 * initialize a HW endpoint so it can be used by a gadget driver.
 */
static int __dwc3_gadget_ep_enable(struct dwc3_ep *dep, unsigned int action)
{
	const struct usb_endpoint_descriptor *desc = dep->endpoint.desc;
	struct dwc3		*dwc = dep->dwc;

	u32			reg;
	int			ret;

	if (!(dep->flags & DWC3_EP_ENABLED)) {
		ret = dwc3_gadget_start_config(dep);
		if (ret)
			return ret;
	}

	ret = dwc3_gadget_set_ep_config(dep, action);
	if (ret)
		return ret;

	if (!(dep->flags & DWC3_EP_ENABLED)) {
		struct dwc3_trb	*trb_st_hw;
		struct dwc3_trb	*trb_link;

		dep->type = usb_endpoint_type(desc);
		dep->flags |= DWC3_EP_ENABLED;

		reg = dwc3_readl(dwc->regs, DWC3_DALEPENA);
		reg |= DWC3_DALEPENA_EP(dep->number);
		dwc3_writel(dwc->regs, DWC3_DALEPENA, reg);

		if (usb_endpoint_xfer_control(desc))
			goto out;

		/* Initialize the TRB ring */
		dep->trb_dequeue = 0;
		dep->trb_enqueue = 0;
		memset(dep->trb_pool, 0,
		       sizeof(struct dwc3_trb) * DWC3_TRB_NUM);

		/* Link TRB. The HWO bit is never reset */
		trb_st_hw = &dep->trb_pool[0];

		trb_link = &dep->trb_pool[DWC3_TRB_NUM - 1];
		trb_link->bpl = lower_32_bits(dwc3_trb_dma_offset(dep, trb_st_hw));
		trb_link->bph = upper_32_bits(dwc3_trb_dma_offset(dep, trb_st_hw));
		trb_link->ctrl |= DWC3_TRBCTL_LINK_TRB;
		trb_link->ctrl |= DWC3_TRB_CTRL_HWO;
	}

	/*
	 * Issue StartTransfer here with no-op TRB so we can always rely on No
	 * Response Update Transfer command.
	 */
	if (usb_endpoint_xfer_bulk(desc) ||
			usb_endpoint_xfer_int(desc)) {
		struct dwc3_gadget_ep_cmd_params params;
		struct dwc3_trb	*trb;
		dma_addr_t trb_dma;
		u32 cmd;

		memset(&params, 0, sizeof(params));
		trb = &dep->trb_pool[0];
		trb_dma = dwc3_trb_dma_offset(dep, trb);

		params.param0 = upper_32_bits(trb_dma);
		params.param1 = lower_32_bits(trb_dma);

		cmd = DWC3_DEPCMD_STARTTRANSFER;

		ret = dwc3_send_gadget_ep_cmd(dep, cmd, &params);
		if (ret < 0)
			return ret;

		if (dep->stream_capable) {
			/*
			 * For streams, at start, there maybe a race where the
			 * host primes the endpoint before the function driver
			 * queues a request to initiate a stream. In that case,
			 * the controller will not see the prime to generate the
			 * ERDY and start stream. To workaround this, issue a
			 * no-op TRB as normal, but end it immediately. As a
			 * result, when the function driver queues the request,
			 * the next START_TRANSFER command will cause the
			 * controller to generate an ERDY to initiate the
			 * stream.
			 */
			dwc3_stop_active_transfer(dep, true, true);

			/*
			 * All stream eps will reinitiate stream on NoStream
			 * rejection until we can determine that the host can
			 * prime after the first transfer.
			 *
			 * However, if the controller is capable of
			 * TXF_FLUSH_BYPASS, then IN direction endpoints will
			 * automatically restart the stream without the driver
			 * initiation.
			 */
			if (!dep->direction ||
			    !(dwc->hwparams.hwparams9 &
			      DWC3_GHWPARAMS9_DEV_TXF_FLUSH_BYPASS))
				dep->flags |= DWC3_EP_FORCE_RESTART_STREAM;
		}
	}

out:
	trace_dwc3_gadget_ep_enable(dep);

	return 0;
}

static void dwc3_remove_requests(struct dwc3 *dwc, struct dwc3_ep *dep)
{
	struct dwc3_request		*req;

	dwc3_stop_active_transfer(dep, true, false);

	/* - giveback all requests to gadget driver */
	while (!list_empty(&dep->started_list)) {
		req = next_request(&dep->started_list);

		dwc3_gadget_giveback(dep, req, -ESHUTDOWN);
	}

	while (!list_empty(&dep->pending_list)) {
		req = next_request(&dep->pending_list);

		dwc3_gadget_giveback(dep, req, -ESHUTDOWN);
	}

	while (!list_empty(&dep->cancelled_list)) {
		req = next_request(&dep->cancelled_list);

		dwc3_gadget_giveback(dep, req, -ESHUTDOWN);
	}
}

/**
 * __dwc3_gadget_ep_disable - disables a hw endpoint
 * @dep: the endpoint to disable
 *
 * This function undoes what __dwc3_gadget_ep_enable did and also removes
 * requests which are currently being processed by the hardware and those which
 * are not yet scheduled.
 *
 * Caller should take care of locking.
 */
static int __dwc3_gadget_ep_disable(struct dwc3_ep *dep)
{
	struct dwc3		*dwc = dep->dwc;
	u32			reg;

	trace_dwc3_gadget_ep_disable(dep);

	/* make sure HW endpoint isn't stalled */
	if (dep->flags & DWC3_EP_STALL)
		__dwc3_gadget_ep_set_halt(dep, 0, false);

	reg = dwc3_readl(dwc->regs, DWC3_DALEPENA);
	reg &= ~DWC3_DALEPENA_EP(dep->number);
	dwc3_writel(dwc->regs, DWC3_DALEPENA, reg);

	/* Clear out the ep descriptors for non-ep0 */
	if (dep->number > 1) {
		dep->endpoint.comp_desc = NULL;
		dep->endpoint.desc = NULL;
	}

	dwc3_remove_requests(dwc, dep);

	dep->stream_capable = false;
	dep->type = 0;
	dep->flags = 0;

	return 0;
}

/* -------------------------------------------------------------------------- */

static int dwc3_gadget_ep0_enable(struct usb_ep *ep,
		const struct usb_endpoint_descriptor *desc)
{
	return -EINVAL;
}

static int dwc3_gadget_ep0_disable(struct usb_ep *ep)
{
	return -EINVAL;
}

/* -------------------------------------------------------------------------- */

static int dwc3_gadget_ep_enable(struct usb_ep *ep,
		const struct usb_endpoint_descriptor *desc)
{
	struct dwc3_ep			*dep;
	struct dwc3			*dwc;
	unsigned long			flags;
	int				ret;

	if (!ep || !desc || desc->bDescriptorType != USB_DT_ENDPOINT) {
		pr_debug("dwc3: invalid parameters\n");
		return -EINVAL;
	}

	if (!desc->wMaxPacketSize) {
		pr_debug("dwc3: missing wMaxPacketSize\n");
		return -EINVAL;
	}

	dep = to_dwc3_ep(ep);
	dwc = dep->dwc;

	if (dev_WARN_ONCE(dwc->dev, dep->flags & DWC3_EP_ENABLED,
					"%s is already enabled\n",
					dep->name))
		return 0;

	spin_lock_irqsave(&dwc->lock, flags);
	ret = __dwc3_gadget_ep_enable(dep, DWC3_DEPCFG_ACTION_INIT);
	spin_unlock_irqrestore(&dwc->lock, flags);

	return ret;
}

static int dwc3_gadget_ep_disable(struct usb_ep *ep)
{
	struct dwc3_ep			*dep;
	struct dwc3			*dwc;
	unsigned long			flags;
	int				ret;

	if (!ep) {
		pr_debug("dwc3: invalid parameters\n");
		return -EINVAL;
	}

	dep = to_dwc3_ep(ep);
	dwc = dep->dwc;

	if (dev_WARN_ONCE(dwc->dev, !(dep->flags & DWC3_EP_ENABLED),
					"%s is already disabled\n",
					dep->name))
		return 0;

	spin_lock_irqsave(&dwc->lock, flags);
	ret = __dwc3_gadget_ep_disable(dep);
	spin_unlock_irqrestore(&dwc->lock, flags);

	return ret;
}

static struct usb_request *dwc3_gadget_ep_alloc_request(struct usb_ep *ep,
		gfp_t gfp_flags)
{
	struct dwc3_request		*req;
	struct dwc3_ep			*dep = to_dwc3_ep(ep);

	req = kzalloc(sizeof(*req), gfp_flags);
	if (!req)
		return NULL;

	req->direction	= dep->direction;
	req->epnum	= dep->number;
	req->dep	= dep;
	req->status	= DWC3_REQUEST_STATUS_UNKNOWN;

	trace_dwc3_alloc_request(req);

	return &req->request;
}

static void dwc3_gadget_ep_free_request(struct usb_ep *ep,
		struct usb_request *request)
{
	struct dwc3_request		*req = to_dwc3_request(request);

	trace_dwc3_free_request(req);
	kfree(req);
}

/**
 * dwc3_ep_prev_trb - returns the previous TRB in the ring
 * @dep: The endpoint with the TRB ring
 * @index: The index of the current TRB in the ring
 *
 * Returns the TRB prior to the one pointed to by the index. If the
 * index is 0, we will wrap backwards, skip the link TRB, and return
 * the one just before that.
 */
static struct dwc3_trb *dwc3_ep_prev_trb(struct dwc3_ep *dep, u8 index)
{
	u8 tmp = index;

	if (!tmp)
		tmp = DWC3_TRB_NUM - 1;

	return &dep->trb_pool[tmp - 1];
}

static u32 dwc3_calc_trbs_left(struct dwc3_ep *dep)
{
	struct dwc3_trb		*tmp;
	u8			trbs_left;

	/*
	 * If enqueue & dequeue are equal than it is either full or empty.
	 *
	 * One way to know for sure is if the TRB right before us has HWO bit
	 * set or not. If it has, then we're definitely full and can't fit any
	 * more transfers in our ring.
	 */
	if (dep->trb_enqueue == dep->trb_dequeue) {
		tmp = dwc3_ep_prev_trb(dep, dep->trb_enqueue);
		if (tmp->ctrl & DWC3_TRB_CTRL_HWO)
			return 0;

		return DWC3_TRB_NUM - 1;
	}

	trbs_left = dep->trb_dequeue - dep->trb_enqueue;
	trbs_left &= (DWC3_TRB_NUM - 1);

	if (dep->trb_dequeue < dep->trb_enqueue)
		trbs_left--;

	return trbs_left;
}

static void __dwc3_prepare_one_trb(struct dwc3_ep *dep, struct dwc3_trb *trb,
		dma_addr_t dma, unsigned int length, unsigned int chain,
		unsigned int node, unsigned int stream_id,
		unsigned int short_not_ok, unsigned int no_interrupt,
		unsigned int is_last, bool must_interrupt)
{
	struct dwc3		*dwc = dep->dwc;
	struct usb_gadget	*gadget = dwc->gadget;
	enum usb_device_speed	speed = gadget->speed;

	trb->size = DWC3_TRB_SIZE_LENGTH(length);
	trb->bpl = lower_32_bits(dma);
	trb->bph = upper_32_bits(dma);

	switch (usb_endpoint_type(dep->endpoint.desc)) {
	case USB_ENDPOINT_XFER_CONTROL:
		trb->ctrl = DWC3_TRBCTL_CONTROL_SETUP;
		break;

	case USB_ENDPOINT_XFER_ISOC:
		if (!node) {
			trb->ctrl = DWC3_TRBCTL_ISOCHRONOUS_FIRST;

			/*
			 * USB Specification 2.0 Section 5.9.2 states that: "If
			 * there is only a single transaction in the microframe,
			 * only a DATA0 data packet PID is used.  If there are
			 * two transactions per microframe, DATA1 is used for
			 * the first transaction data packet and DATA0 is used
			 * for the second transaction data packet.  If there are
			 * three transactions per microframe, DATA2 is used for
			 * the first transaction data packet, DATA1 is used for
			 * the second, and DATA0 is used for the third."
			 *
			 * IOW, we should satisfy the following cases:
			 *
			 * 1) length <= maxpacket
			 *	- DATA0
			 *
			 * 2) maxpacket < length <= (2 * maxpacket)
			 *	- DATA1, DATA0
			 *
			 * 3) (2 * maxpacket) < length <= (3 * maxpacket)
			 *	- DATA2, DATA1, DATA0
			 */
			if (speed == USB_SPEED_HIGH) {
				struct usb_ep *ep = &dep->endpoint;
				unsigned int mult = 2;
				unsigned int maxp = usb_endpoint_maxp(ep->desc);

				if (length <= (2 * maxp))
					mult--;

				if (length <= maxp)
					mult--;

				trb->size |= DWC3_TRB_SIZE_PCM1(mult);
			}
		} else {
			trb->ctrl = DWC3_TRBCTL_ISOCHRONOUS;
		}

		/* always enable Interrupt on Missed ISOC */
		trb->ctrl |= DWC3_TRB_CTRL_ISP_IMI;
		break;

	case USB_ENDPOINT_XFER_BULK:
	case USB_ENDPOINT_XFER_INT:
		trb->ctrl = DWC3_TRBCTL_NORMAL;
		break;
	default:
		/*
		 * This is only possible with faulty memory because we
		 * checked it already :)
		 */
		dev_WARN(dwc->dev, "Unknown endpoint type %d\n",
				usb_endpoint_type(dep->endpoint.desc));
	}

	/*
	 * Enable Continue on Short Packet
	 * when endpoint is not a stream capable
	 */
	if (usb_endpoint_dir_out(dep->endpoint.desc)) {
		if (!dep->stream_capable)
			trb->ctrl |= DWC3_TRB_CTRL_CSP;

		if (short_not_ok)
			trb->ctrl |= DWC3_TRB_CTRL_ISP_IMI;
	}

	if ((!no_interrupt && !chain) || must_interrupt)
		trb->ctrl |= DWC3_TRB_CTRL_IOC;

	if (chain)
		trb->ctrl |= DWC3_TRB_CTRL_CHN;
	else if (dep->stream_capable && is_last)
		trb->ctrl |= DWC3_TRB_CTRL_LST;

	if (usb_endpoint_xfer_bulk(dep->endpoint.desc) && dep->stream_capable)
		trb->ctrl |= DWC3_TRB_CTRL_SID_SOFN(stream_id);

	trb->ctrl |= DWC3_TRB_CTRL_HWO;

	dwc3_ep_inc_enq(dep);

	trace_dwc3_prepare_trb(dep, trb);
}

/**
 * dwc3_prepare_one_trb - setup one TRB from one request
 * @dep: endpoint for which this request is prepared
 * @req: dwc3_request pointer
 * @trb_length: buffer size of the TRB
 * @chain: should this TRB be chained to the next?
 * @node: only for isochronous endpoints. First TRB needs different type.
 * @use_bounce_buffer: set to use bounce buffer
 * @must_interrupt: set to interrupt on TRB completion
 */
static void dwc3_prepare_one_trb(struct dwc3_ep *dep,
		struct dwc3_request *req, unsigned int trb_length,
		unsigned int chain, unsigned int node, bool use_bounce_buffer,
		bool must_interrupt)
{
	struct dwc3_trb		*trb;
	dma_addr_t		dma;
	unsigned int		stream_id = req->request.stream_id;
	unsigned int		short_not_ok = req->request.short_not_ok;
	unsigned int		no_interrupt = req->request.no_interrupt;
	unsigned int		is_last = req->request.is_last;

	if (use_bounce_buffer)
		dma = dep->dwc->bounce_addr;
	else if (req->request.num_sgs > 0)
		dma = sg_dma_address(req->start_sg);
	else
		dma = req->request.dma;

	trb = &dep->trb_pool[dep->trb_enqueue];

	if (!req->trb) {
		dwc3_gadget_move_started_request(req);
		req->trb = trb;
		req->trb_dma = dwc3_trb_dma_offset(dep, trb);
	}

	req->num_trbs++;

	__dwc3_prepare_one_trb(dep, trb, dma, trb_length, chain, node,
			stream_id, short_not_ok, no_interrupt, is_last,
			must_interrupt);
}

static bool dwc3_needs_extra_trb(struct dwc3_ep *dep, struct dwc3_request *req)
{
	unsigned int maxp = usb_endpoint_maxp(dep->endpoint.desc);
	unsigned int rem = req->request.length % maxp;

	if ((req->request.length && req->request.zero && !rem &&
			!usb_endpoint_xfer_isoc(dep->endpoint.desc)) ||
			(!req->direction && rem))
		return true;

	return false;
}

/**
 * dwc3_prepare_last_sg - prepare TRBs for the last SG entry
 * @dep: The endpoint that the request belongs to
 * @req: The request to prepare
 * @entry_length: The last SG entry size
 * @node: Indicates whether this is not the first entry (for isoc only)
 *
 * Return the number of TRBs prepared.
 */
static int dwc3_prepare_last_sg(struct dwc3_ep *dep,
		struct dwc3_request *req, unsigned int entry_length,
		unsigned int node)
{
	unsigned int maxp = usb_endpoint_maxp(dep->endpoint.desc);
	unsigned int rem = req->request.length % maxp;
	unsigned int num_trbs = 1;

	if (dwc3_needs_extra_trb(dep, req))
		num_trbs++;

	if (dwc3_calc_trbs_left(dep) < num_trbs)
		return 0;

	req->needs_extra_trb = num_trbs > 1;

	/* Prepare a normal TRB */
	if (req->direction || req->request.length)
		dwc3_prepare_one_trb(dep, req, entry_length,
				req->needs_extra_trb, node, false, false);

	/* Prepare extra TRBs for ZLP and MPS OUT transfer alignment */
	if ((!req->direction && !req->request.length) || req->needs_extra_trb)
		dwc3_prepare_one_trb(dep, req,
				req->direction ? 0 : maxp - rem,
				false, 1, true, false);

	return num_trbs;
}

static int dwc3_prepare_trbs_sg(struct dwc3_ep *dep,
		struct dwc3_request *req)
{
	struct scatterlist *sg = req->start_sg;
	struct scatterlist *s;
	int		i;
	unsigned int length = req->request.length;
	unsigned int remaining = req->request.num_mapped_sgs
		- req->num_queued_sgs;
	unsigned int num_trbs = req->num_trbs;
	bool needs_extra_trb = dwc3_needs_extra_trb(dep, req);

	/*
	 * If we resume preparing the request, then get the remaining length of
	 * the request and resume where we left off.
	 */
	for_each_sg(req->request.sg, s, req->num_queued_sgs, i)
		length -= sg_dma_len(s);

	for_each_sg(sg, s, remaining, i) {
		unsigned int num_trbs_left = dwc3_calc_trbs_left(dep);
		unsigned int trb_length;
		bool must_interrupt = false;
		bool last_sg = false;

		trb_length = min_t(unsigned int, length, sg_dma_len(s));

		length -= trb_length;

		/*
		 * IOMMU driver is coalescing the list of sgs which shares a
		 * page boundary into one and giving it to USB driver. With
		 * this the number of sgs mapped is not equal to the number of
		 * sgs passed. So mark the chain bit to false if it isthe last
		 * mapped sg.
		 */
		if ((i == remaining - 1) || !length)
			last_sg = true;

		if (!num_trbs_left)
			break;

		if (last_sg) {
			if (!dwc3_prepare_last_sg(dep, req, trb_length, i))
				break;
		} else {
			/*
			 * Look ahead to check if we have enough TRBs for the
			 * next SG entry. If not, set interrupt on this TRB to
			 * resume preparing the next SG entry when more TRBs are
			 * free.
			 */
			if (num_trbs_left == 1 || (needs_extra_trb &&
					num_trbs_left <= 2 &&
					sg_dma_len(sg_next(s)) >= length))
				must_interrupt = true;

			dwc3_prepare_one_trb(dep, req, trb_length, 1, i, false,
					must_interrupt);
		}

		/*
		 * There can be a situation where all sgs in sglist are not
		 * queued because of insufficient trb number. To handle this
		 * case, update start_sg to next sg to be queued, so that
		 * we have free trbs we can continue queuing from where we
		 * previously stopped
		 */
		if (!last_sg)
			req->start_sg = sg_next(s);

		req->num_queued_sgs++;
		req->num_pending_sgs--;

		/*
		 * The number of pending SG entries may not correspond to the
		 * number of mapped SG entries. If all the data are queued, then
		 * don't include unused SG entries.
		 */
		if (length == 0) {
			req->num_pending_sgs = 0;
			break;
		}

		if (must_interrupt)
			break;
	}

	return req->num_trbs - num_trbs;
}

static int dwc3_prepare_trbs_linear(struct dwc3_ep *dep,
		struct dwc3_request *req)
{
	return dwc3_prepare_last_sg(dep, req, req->request.length, 0);
}

/*
 * dwc3_prepare_trbs - setup TRBs from requests
 * @dep: endpoint for which requests are being prepared
 *
 * The function goes through the requests list and sets up TRBs for the
 * transfers. The function returns once there are no more TRBs available or
 * it runs out of requests.
 *
 * Returns the number of TRBs prepared or negative errno.
 */
static int dwc3_prepare_trbs(struct dwc3_ep *dep)
{
	struct dwc3_request	*req, *n;
	int			ret = 0;

	BUILD_BUG_ON_NOT_POWER_OF_2(DWC3_TRB_NUM);

	/*
	 * We can get in a situation where there's a request in the started list
	 * but there weren't enough TRBs to fully kick it in the first time
	 * around, so it has been waiting for more TRBs to be freed up.
	 *
	 * In that case, we should check if we have a request with pending_sgs
	 * in the started list and prepare TRBs for that request first,
	 * otherwise we will prepare TRBs completely out of order and that will
	 * break things.
	 */
	list_for_each_entry(req, &dep->started_list, list) {
		if (req->num_pending_sgs > 0) {
			ret = dwc3_prepare_trbs_sg(dep, req);
			if (!ret || req->num_pending_sgs)
				return ret;
		}

		if (!dwc3_calc_trbs_left(dep))
			return ret;

		/*
		 * Don't prepare beyond a transfer. In DWC_usb32, its transfer
		 * burst capability may try to read and use TRBs beyond the
		 * active transfer instead of stopping.
		 */
		if (dep->stream_capable && req->request.is_last)
			return ret;
	}

	list_for_each_entry_safe(req, n, &dep->pending_list, list) {
		struct dwc3	*dwc = dep->dwc;

		ret = usb_gadget_map_request_by_dev(dwc->sysdev, &req->request,
						    dep->direction);
		if (ret)
			return ret;

		req->sg			= req->request.sg;
		req->start_sg		= req->sg;
		req->num_queued_sgs	= 0;
		req->num_pending_sgs	= req->request.num_mapped_sgs;

		if (req->num_pending_sgs > 0) {
			ret = dwc3_prepare_trbs_sg(dep, req);
			if (req->num_pending_sgs)
				return ret;
		} else {
			ret = dwc3_prepare_trbs_linear(dep, req);
		}

		if (!ret || !dwc3_calc_trbs_left(dep))
			return ret;

		/*
		 * Don't prepare beyond a transfer. In DWC_usb32, its transfer
		 * burst capability may try to read and use TRBs beyond the
		 * active transfer instead of stopping.
		 */
		if (dep->stream_capable && req->request.is_last)
			return ret;
	}

	return ret;
}

static void dwc3_gadget_ep_cleanup_cancelled_requests(struct dwc3_ep *dep);

static int __dwc3_gadget_kick_transfer(struct dwc3_ep *dep)
{
	struct dwc3_gadget_ep_cmd_params params;
	struct dwc3_request		*req;
	int				starting;
	int				ret;
	u32				cmd;

	/*
	 * Note that it's normal to have no new TRBs prepared (i.e. ret == 0).
	 * This happens when we need to stop and restart a transfer such as in
	 * the case of reinitiating a stream or retrying an isoc transfer.
	 */
	ret = dwc3_prepare_trbs(dep);
	if (ret < 0)
		return ret;

	starting = !(dep->flags & DWC3_EP_TRANSFER_STARTED);

	/*
	 * If there's no new TRB prepared and we don't need to restart a
	 * transfer, there's no need to update the transfer.
	 */
	if (!ret && !starting)
		return ret;

	req = next_request(&dep->started_list);
	if (!req) {
		dep->flags |= DWC3_EP_PENDING_REQUEST;
		return 0;
	}

	memset(&params, 0, sizeof(params));

	if (starting) {
		params.param0 = upper_32_bits(req->trb_dma);
		params.param1 = lower_32_bits(req->trb_dma);
		cmd = DWC3_DEPCMD_STARTTRANSFER;

		if (dep->stream_capable)
			cmd |= DWC3_DEPCMD_PARAM(req->request.stream_id);

		if (usb_endpoint_xfer_isoc(dep->endpoint.desc))
			cmd |= DWC3_DEPCMD_PARAM(dep->frame_number);
	} else {
		cmd = DWC3_DEPCMD_UPDATETRANSFER |
			DWC3_DEPCMD_PARAM(dep->resource_index);
	}

	ret = dwc3_send_gadget_ep_cmd(dep, cmd, &params);
	if (ret < 0) {
		struct dwc3_request *tmp;

		if (ret == -EAGAIN)
			return ret;

		dwc3_stop_active_transfer(dep, true, true);

		list_for_each_entry_safe(req, tmp, &dep->started_list, list)
			dwc3_gadget_move_cancelled_request(req, DWC3_REQUEST_STATUS_DEQUEUED);

		/* If ep isn't started, then there's no end transfer pending */
		if (!(dep->flags & DWC3_EP_END_TRANSFER_PENDING))
			dwc3_gadget_ep_cleanup_cancelled_requests(dep);

		return ret;
	}

	if (dep->stream_capable && req->request.is_last)
		dep->flags |= DWC3_EP_WAIT_TRANSFER_COMPLETE;

	return 0;
}

static int __dwc3_gadget_get_frame(struct dwc3 *dwc)
{
	u32			reg;

	reg = dwc3_readl(dwc->regs, DWC3_DSTS);
	return DWC3_DSTS_SOFFN(reg);
}

/**
 * dwc3_gadget_start_isoc_quirk - workaround invalid frame number
 * @dep: isoc endpoint
 *
 * This function tests for the correct combination of BIT[15:14] from the 16-bit
 * microframe number reported by the XferNotReady event for the future frame
 * number to start the isoc transfer.
 *
 * In DWC_usb31 version 1.70a-ea06 and prior, for highspeed and fullspeed
 * isochronous IN, BIT[15:14] of the 16-bit microframe number reported by the
 * XferNotReady event are invalid. The driver uses this number to schedule the
 * isochronous transfer and passes it to the START TRANSFER command. Because
 * this number is invalid, the command may fail. If BIT[15:14] matches the
 * internal 16-bit microframe, the START TRANSFER command will pass and the
 * transfer will start at the scheduled time, if it is off by 1, the command
 * will still pass, but the transfer will start 2 seconds in the future. For all
 * other conditions, the START TRANSFER command will fail with bus-expiry.
 *
 * In order to workaround this issue, we can test for the correct combination of
 * BIT[15:14] by sending START TRANSFER commands with different values of
 * BIT[15:14]: 'b00, 'b01, 'b10, and 'b11. Each combination is 2^14 uframe apart
 * (or 2 seconds). 4 seconds into the future will result in a bus-expiry status.
 * As the result, within the 4 possible combinations for BIT[15:14], there will
 * be 2 successful and 2 failure START COMMAND status. One of the 2 successful
 * command status will result in a 2-second delay start. The smaller BIT[15:14]
 * value is the correct combination.
 *
 * Since there are only 4 outcomes and the results are ordered, we can simply
 * test 2 START TRANSFER commands with BIT[15:14] combinations 'b00 and 'b01 to
 * deduce the smaller successful combination.
 *
 * Let test0 = test status for combination 'b00 and test1 = test status for 'b01
 * of BIT[15:14]. The correct combination is as follow:
 *
 * if test0 fails and test1 passes, BIT[15:14] is 'b01
 * if test0 fails and test1 fails, BIT[15:14] is 'b10
 * if test0 passes and test1 fails, BIT[15:14] is 'b11
 * if test0 passes and test1 passes, BIT[15:14] is 'b00
 *
 * Synopsys STAR 9001202023: Wrong microframe number for isochronous IN
 * endpoints.
 */
static int dwc3_gadget_start_isoc_quirk(struct dwc3_ep *dep)
{
	int cmd_status = 0;
	bool test0;
	bool test1;

	while (dep->combo_num < 2) {
		struct dwc3_gadget_ep_cmd_params params;
		u32 test_frame_number;
		u32 cmd;

		/*
		 * Check if we can start isoc transfer on the next interval or
		 * 4 uframes in the future with BIT[15:14] as dep->combo_num
		 */
		test_frame_number = dep->frame_number & DWC3_FRNUMBER_MASK;
		test_frame_number |= dep->combo_num << 14;
		test_frame_number += max_t(u32, 4, dep->interval);

		params.param0 = upper_32_bits(dep->dwc->bounce_addr);
		params.param1 = lower_32_bits(dep->dwc->bounce_addr);

		cmd = DWC3_DEPCMD_STARTTRANSFER;
		cmd |= DWC3_DEPCMD_PARAM(test_frame_number);
		cmd_status = dwc3_send_gadget_ep_cmd(dep, cmd, &params);

		/* Redo if some other failure beside bus-expiry is received */
		if (cmd_status && cmd_status != -EAGAIN) {
			dep->start_cmd_status = 0;
			dep->combo_num = 0;
			return 0;
		}

		/* Store the first test status */
		if (dep->combo_num == 0)
			dep->start_cmd_status = cmd_status;

		dep->combo_num++;

		/*
		 * End the transfer if the START_TRANSFER command is successful
		 * to wait for the next XferNotReady to test the command again
		 */
		if (cmd_status == 0) {
			dwc3_stop_active_transfer(dep, true, true);
			return 0;
		}
	}

	/* test0 and test1 are both completed at this point */
	test0 = (dep->start_cmd_status == 0);
	test1 = (cmd_status == 0);

	if (!test0 && test1)
		dep->combo_num = 1;
	else if (!test0 && !test1)
		dep->combo_num = 2;
	else if (test0 && !test1)
		dep->combo_num = 3;
	else if (test0 && test1)
		dep->combo_num = 0;

	dep->frame_number &= DWC3_FRNUMBER_MASK;
	dep->frame_number |= dep->combo_num << 14;
	dep->frame_number += max_t(u32, 4, dep->interval);

	/* Reinitialize test variables */
	dep->start_cmd_status = 0;
	dep->combo_num = 0;

	return __dwc3_gadget_kick_transfer(dep);
}

static int __dwc3_gadget_start_isoc(struct dwc3_ep *dep)
{
	const struct usb_endpoint_descriptor *desc = dep->endpoint.desc;
	struct dwc3 *dwc = dep->dwc;
	int ret;
	int i;

	if (list_empty(&dep->pending_list) &&
	    list_empty(&dep->started_list)) {
		dep->flags |= DWC3_EP_PENDING_REQUEST;
		return -EAGAIN;
	}

	if (!dwc->dis_start_transfer_quirk &&
	    (DWC3_VER_IS_PRIOR(DWC31, 170A) ||
	     DWC3_VER_TYPE_IS_WITHIN(DWC31, 170A, EA01, EA06))) {
		if (dwc->gadget->speed <= USB_SPEED_HIGH && dep->direction)
			return dwc3_gadget_start_isoc_quirk(dep);
	}

	if (desc->bInterval <= 14 &&
	    dwc->gadget->speed >= USB_SPEED_HIGH) {
		u32 frame = __dwc3_gadget_get_frame(dwc);
		bool rollover = frame <
				(dep->frame_number & DWC3_FRNUMBER_MASK);

		/*
		 * frame_number is set from XferNotReady and may be already
		 * out of date. DSTS only provides the lower 14 bit of the
		 * current frame number. So add the upper two bits of
		 * frame_number and handle a possible rollover.
		 * This will provide the correct frame_number unless more than
		 * rollover has happened since XferNotReady.
		 */

		dep->frame_number = (dep->frame_number & ~DWC3_FRNUMBER_MASK) |
				     frame;
		if (rollover)
			dep->frame_number += BIT(14);
	}

	for (i = 0; i < DWC3_ISOC_MAX_RETRIES; i++) {
		dep->frame_number = DWC3_ALIGN_FRAME(dep, i + 1);

		ret = __dwc3_gadget_kick_transfer(dep);
		if (ret != -EAGAIN)
			break;
	}

	/*
	 * After a number of unsuccessful start attempts due to bus-expiry
	 * status, issue END_TRANSFER command and retry on the next XferNotReady
	 * event.
	 */
	if (ret == -EAGAIN) {
		struct dwc3_gadget_ep_cmd_params params;
		u32 cmd;

		cmd = DWC3_DEPCMD_ENDTRANSFER |
			DWC3_DEPCMD_CMDIOC |
			DWC3_DEPCMD_PARAM(dep->resource_index);

		dep->resource_index = 0;
		memset(&params, 0, sizeof(params));

		ret = dwc3_send_gadget_ep_cmd(dep, cmd, &params);
		if (!ret)
			dep->flags |= DWC3_EP_END_TRANSFER_PENDING;
	}

	return ret;
}

static int __dwc3_gadget_ep_queue(struct dwc3_ep *dep, struct dwc3_request *req)
{
	struct dwc3		*dwc = dep->dwc;

	if (!dep->endpoint.desc || !dwc->pullups_connected || !dwc->connected) {
		dev_err(dwc->dev, "%s: can't queue to disabled endpoint\n",
				dep->name);
		return -ESHUTDOWN;
	}

	if (WARN(req->dep != dep, "request %pK belongs to '%s'\n",
				&req->request, req->dep->name))
		return -EINVAL;

	if (WARN(req->status < DWC3_REQUEST_STATUS_COMPLETED,
				"%s: request %pK already in flight\n",
				dep->name, &req->request))
		return -EINVAL;

	pm_runtime_get(dwc->dev);

	req->request.actual	= 0;
	req->request.status	= -EINPROGRESS;

	trace_dwc3_ep_queue(req);

	list_add_tail(&req->list, &dep->pending_list);
	req->status = DWC3_REQUEST_STATUS_QUEUED;

	if (dep->flags & DWC3_EP_WAIT_TRANSFER_COMPLETE)
		return 0;

	/*
	 * Start the transfer only after the END_TRANSFER is completed
	 * and endpoint STALL is cleared.
	 */
	if ((dep->flags & DWC3_EP_END_TRANSFER_PENDING) ||
	    (dep->flags & DWC3_EP_WEDGE) ||
	    (dep->flags & DWC3_EP_STALL)) {
		dep->flags |= DWC3_EP_DELAY_START;
		return 0;
	}

	/*
	 * NOTICE: Isochronous endpoints should NEVER be prestarted. We must
	 * wait for a XferNotReady event so we will know what's the current
	 * (micro-)frame number.
	 *
	 * Without this trick, we are very, very likely gonna get Bus Expiry
	 * errors which will force us issue EndTransfer command.
	 */
	if (usb_endpoint_xfer_isoc(dep->endpoint.desc)) {
		if (!(dep->flags & DWC3_EP_PENDING_REQUEST) &&
				!(dep->flags & DWC3_EP_TRANSFER_STARTED))
			return 0;

		if ((dep->flags & DWC3_EP_PENDING_REQUEST)) {
			if (!(dep->flags & DWC3_EP_TRANSFER_STARTED))
				return __dwc3_gadget_start_isoc(dep);
		}
	}

	__dwc3_gadget_kick_transfer(dep);

	return 0;
}

static int dwc3_gadget_ep_queue(struct usb_ep *ep, struct usb_request *request,
	gfp_t gfp_flags)
{
	struct dwc3_request		*req = to_dwc3_request(request);
	struct dwc3_ep			*dep = to_dwc3_ep(ep);
	struct dwc3			*dwc = dep->dwc;

	unsigned long			flags;

	int				ret;

	spin_lock_irqsave(&dwc->lock, flags);
	ret = __dwc3_gadget_ep_queue(dep, req);
	spin_unlock_irqrestore(&dwc->lock, flags);

	return ret;
}

static void dwc3_gadget_ep_skip_trbs(struct dwc3_ep *dep, struct dwc3_request *req)
{
	int i;

	/* If req->trb is not set, then the request has not started */
	if (!req->trb)
		return;

	/*
	 * If request was already started, this means we had to
	 * stop the transfer. With that we also need to ignore
	 * all TRBs used by the request, however TRBs can only
	 * be modified after completion of END_TRANSFER
	 * command. So what we do here is that we wait for
	 * END_TRANSFER completion and only after that, we jump
	 * over TRBs by clearing HWO and incrementing dequeue
	 * pointer.
	 */
	for (i = 0; i < req->num_trbs; i++) {
		struct dwc3_trb *trb;

		trb = &dep->trb_pool[dep->trb_dequeue];
		trb->ctrl &= ~DWC3_TRB_CTRL_HWO;
		dwc3_ep_inc_deq(dep);
	}

	req->num_trbs = 0;
}

static void dwc3_gadget_ep_cleanup_cancelled_requests(struct dwc3_ep *dep)
{
	struct dwc3_request		*req;
	struct dwc3_request		*tmp;
	struct dwc3			*dwc = dep->dwc;

	list_for_each_entry_safe(req, tmp, &dep->cancelled_list, list) {
		dwc3_gadget_ep_skip_trbs(dep, req);
		switch (req->status) {
		case DWC3_REQUEST_STATUS_DISCONNECTED:
			dwc3_gadget_giveback(dep, req, -ESHUTDOWN);
			break;
		case DWC3_REQUEST_STATUS_DEQUEUED:
			dwc3_gadget_giveback(dep, req, -ECONNRESET);
			break;
		case DWC3_REQUEST_STATUS_STALLED:
			dwc3_gadget_giveback(dep, req, -EPIPE);
			break;
		default:
			dev_err(dwc->dev, "request cancelled with wrong reason:%d\n", req->status);
			dwc3_gadget_giveback(dep, req, -ECONNRESET);
			break;
		}
	}
}

static int dwc3_gadget_ep_dequeue(struct usb_ep *ep,
		struct usb_request *request)
{
	struct dwc3_request		*req = to_dwc3_request(request);
	struct dwc3_request		*r = NULL;

	struct dwc3_ep			*dep = to_dwc3_ep(ep);
	struct dwc3			*dwc = dep->dwc;

	unsigned long			flags;
	int				ret = 0;

	trace_dwc3_ep_dequeue(req);

	spin_lock_irqsave(&dwc->lock, flags);

	list_for_each_entry(r, &dep->cancelled_list, list) {
		if (r == req)
			goto out;
	}

	list_for_each_entry(r, &dep->pending_list, list) {
		if (r == req) {
			dwc3_gadget_giveback(dep, req, -ECONNRESET);
			goto out;
		}
	}

	list_for_each_entry(r, &dep->started_list, list) {
		if (r == req) {
			struct dwc3_request *t;

			/* wait until it is processed */
			dwc3_stop_active_transfer(dep, true, true);

			/*
			 * Remove any started request if the transfer is
			 * cancelled.
			 */
			list_for_each_entry_safe(r, t, &dep->started_list, list)
				dwc3_gadget_move_cancelled_request(r,
						DWC3_REQUEST_STATUS_DEQUEUED);

			dep->flags &= ~DWC3_EP_WAIT_TRANSFER_COMPLETE;

			goto out;
		}
	}

	dev_err(dwc->dev, "request %pK was not queued to %s\n",
		request, ep->name);
	ret = -EINVAL;
out:
	spin_unlock_irqrestore(&dwc->lock, flags);

	return ret;
}

int __dwc3_gadget_ep_set_halt(struct dwc3_ep *dep, int value, int protocol)
{
	struct dwc3_gadget_ep_cmd_params	params;
	struct dwc3				*dwc = dep->dwc;
	struct dwc3_request			*req;
	struct dwc3_request			*tmp;
	int					ret;

	if (usb_endpoint_xfer_isoc(dep->endpoint.desc)) {
		dev_err(dwc->dev, "%s is of Isochronous type\n", dep->name);
		return -EINVAL;
	}

	memset(&params, 0x00, sizeof(params));

	if (value) {
		struct dwc3_trb *trb;

		unsigned int transfer_in_flight;
		unsigned int started;

		if (dep->number > 1)
			trb = dwc3_ep_prev_trb(dep, dep->trb_enqueue);
		else
			trb = &dwc->ep0_trb[dep->trb_enqueue];

		transfer_in_flight = trb->ctrl & DWC3_TRB_CTRL_HWO;
		started = !list_empty(&dep->started_list);

		if (!protocol && ((dep->direction && transfer_in_flight) ||
				(!dep->direction && started))) {
			return -EAGAIN;
		}

		ret = dwc3_send_gadget_ep_cmd(dep, DWC3_DEPCMD_SETSTALL,
				&params);
		if (ret)
			dev_err(dwc->dev, "failed to set STALL on %s\n",
					dep->name);
		else
			dep->flags |= DWC3_EP_STALL;
	} else {
		/*
		 * Don't issue CLEAR_STALL command to control endpoints. The
		 * controller automatically clears the STALL when it receives
		 * the SETUP token.
		 */
		if (dep->number <= 1) {
			dep->flags &= ~(DWC3_EP_STALL | DWC3_EP_WEDGE);
			return 0;
		}

		dwc3_stop_active_transfer(dep, true, true);

		list_for_each_entry_safe(req, tmp, &dep->started_list, list)
			dwc3_gadget_move_cancelled_request(req, DWC3_REQUEST_STATUS_STALLED);

		if (dep->flags & DWC3_EP_END_TRANSFER_PENDING) {
			dep->flags |= DWC3_EP_PENDING_CLEAR_STALL;
			return 0;
		}

		dwc3_gadget_ep_cleanup_cancelled_requests(dep);

		ret = dwc3_send_clear_stall_ep_cmd(dep);
		if (ret) {
			dev_err(dwc->dev, "failed to clear STALL on %s\n",
					dep->name);
			return ret;
		}

		dep->flags &= ~(DWC3_EP_STALL | DWC3_EP_WEDGE);

		if ((dep->flags & DWC3_EP_DELAY_START) &&
		    !usb_endpoint_xfer_isoc(dep->endpoint.desc))
			__dwc3_gadget_kick_transfer(dep);

		dep->flags &= ~DWC3_EP_DELAY_START;
	}

	return ret;
}

static int dwc3_gadget_ep_set_halt(struct usb_ep *ep, int value)
{
	struct dwc3_ep			*dep = to_dwc3_ep(ep);
	struct dwc3			*dwc = dep->dwc;

	unsigned long			flags;

	int				ret;

	spin_lock_irqsave(&dwc->lock, flags);
	ret = __dwc3_gadget_ep_set_halt(dep, value, false);
	spin_unlock_irqrestore(&dwc->lock, flags);

	return ret;
}

static int dwc3_gadget_ep_set_wedge(struct usb_ep *ep)
{
	struct dwc3_ep			*dep = to_dwc3_ep(ep);
	struct dwc3			*dwc = dep->dwc;
	unsigned long			flags;
	int				ret;

	spin_lock_irqsave(&dwc->lock, flags);
	dep->flags |= DWC3_EP_WEDGE;

	if (dep->number == 0 || dep->number == 1)
		ret = __dwc3_gadget_ep0_set_halt(ep, 1);
	else
		ret = __dwc3_gadget_ep_set_halt(dep, 1, false);
	spin_unlock_irqrestore(&dwc->lock, flags);

	return ret;
}

/* -------------------------------------------------------------------------- */

static struct usb_endpoint_descriptor dwc3_gadget_ep0_desc = {
	.bLength	= USB_DT_ENDPOINT_SIZE,
	.bDescriptorType = USB_DT_ENDPOINT,
	.bmAttributes	= USB_ENDPOINT_XFER_CONTROL,
};

static const struct usb_ep_ops dwc3_gadget_ep0_ops = {
	.enable		= dwc3_gadget_ep0_enable,
	.disable	= dwc3_gadget_ep0_disable,
	.alloc_request	= dwc3_gadget_ep_alloc_request,
	.free_request	= dwc3_gadget_ep_free_request,
	.queue		= dwc3_gadget_ep0_queue,
	.dequeue	= dwc3_gadget_ep_dequeue,
	.set_halt	= dwc3_gadget_ep0_set_halt,
	.set_wedge	= dwc3_gadget_ep_set_wedge,
};

static const struct usb_ep_ops dwc3_gadget_ep_ops = {
	.enable		= dwc3_gadget_ep_enable,
	.disable	= dwc3_gadget_ep_disable,
	.alloc_request	= dwc3_gadget_ep_alloc_request,
	.free_request	= dwc3_gadget_ep_free_request,
	.queue		= dwc3_gadget_ep_queue,
	.dequeue	= dwc3_gadget_ep_dequeue,
	.set_halt	= dwc3_gadget_ep_set_halt,
	.set_wedge	= dwc3_gadget_ep_set_wedge,
};

/* -------------------------------------------------------------------------- */

static int dwc3_gadget_get_frame(struct usb_gadget *g)
{
	struct dwc3		*dwc = gadget_to_dwc(g);

	return __dwc3_gadget_get_frame(dwc);
}

static int __dwc3_gadget_wakeup(struct dwc3 *dwc)
{
	int			retries;

	int			ret;
	u32			reg;

	u8			link_state;

	/*
	 * According to the Databook Remote wakeup request should
	 * be issued only when the device is in early suspend state.
	 *
	 * We can check that via USB Link State bits in DSTS register.
	 */
	reg = dwc3_readl(dwc->regs, DWC3_DSTS);

	link_state = DWC3_DSTS_USBLNKST(reg);

	switch (link_state) {
	case DWC3_LINK_STATE_RESET:
	case DWC3_LINK_STATE_RX_DET:	/* in HS, means Early Suspend */
	case DWC3_LINK_STATE_U3:	/* in HS, means SUSPEND */
	case DWC3_LINK_STATE_U2:	/* in HS, means Sleep (L1) */
	case DWC3_LINK_STATE_U1:
	case DWC3_LINK_STATE_RESUME:
		break;
	default:
		return -EINVAL;
	}

	ret = dwc3_gadget_set_link_state(dwc, DWC3_LINK_STATE_RECOV);
	if (ret < 0) {
		dev_err(dwc->dev, "failed to put link in Recovery\n");
		return ret;
	}

	/* Recent versions do this automatically */
	if (DWC3_VER_IS_PRIOR(DWC3, 194A)) {
		/* write zeroes to Link Change Request */
		reg = dwc3_readl(dwc->regs, DWC3_DCTL);
		reg &= ~DWC3_DCTL_ULSTCHNGREQ_MASK;
		dwc3_writel(dwc->regs, DWC3_DCTL, reg);
	}

	/* poll until Link State changes to ON */
	retries = 20000;

	while (retries--) {
		reg = dwc3_readl(dwc->regs, DWC3_DSTS);

		/* in HS, means ON */
		if (DWC3_DSTS_USBLNKST(reg) == DWC3_LINK_STATE_U0)
			break;
	}

	if (DWC3_DSTS_USBLNKST(reg) != DWC3_LINK_STATE_U0) {
		dev_err(dwc->dev, "failed to send remote wakeup\n");
		return -EINVAL;
	}

	return 0;
}

static int dwc3_gadget_wakeup(struct usb_gadget *g)
{
	struct dwc3		*dwc = gadget_to_dwc(g);
	unsigned long		flags;
	int			ret;

	spin_lock_irqsave(&dwc->lock, flags);
	ret = __dwc3_gadget_wakeup(dwc);
	spin_unlock_irqrestore(&dwc->lock, flags);

	return ret;
}

static int dwc3_gadget_set_selfpowered(struct usb_gadget *g,
		int is_selfpowered)
{
	struct dwc3		*dwc = gadget_to_dwc(g);
	unsigned long		flags;

	spin_lock_irqsave(&dwc->lock, flags);
	g->is_selfpowered = !!is_selfpowered;
	spin_unlock_irqrestore(&dwc->lock, flags);

	return 0;
}

static void dwc3_stop_active_transfers(struct dwc3 *dwc)
{
	u32 epnum;

	for (epnum = 2; epnum < dwc->num_eps; epnum++) {
		struct dwc3_ep *dep;

		dep = dwc->eps[epnum];
		if (!dep)
			continue;

		dwc3_remove_requests(dwc, dep);
	}
}

static void __dwc3_gadget_set_ssp_rate(struct dwc3 *dwc)
{
	enum usb_ssp_rate	ssp_rate = dwc->gadget_ssp_rate;
	u32			reg;

	if (ssp_rate == USB_SSP_GEN_UNKNOWN)
		ssp_rate = dwc->max_ssp_rate;

	reg = dwc3_readl(dwc->regs, DWC3_DCFG);
	reg &= ~DWC3_DCFG_SPEED_MASK;
	reg &= ~DWC3_DCFG_NUMLANES(~0);

	if (ssp_rate == USB_SSP_GEN_1x2)
		reg |= DWC3_DCFG_SUPERSPEED;
	else if (dwc->max_ssp_rate != USB_SSP_GEN_1x2)
		reg |= DWC3_DCFG_SUPERSPEED_PLUS;

	if (ssp_rate != USB_SSP_GEN_2x1 &&
	    dwc->max_ssp_rate != USB_SSP_GEN_2x1)
		reg |= DWC3_DCFG_NUMLANES(1);

	dwc3_writel(dwc->regs, DWC3_DCFG, reg);
}

static void __dwc3_gadget_set_speed(struct dwc3 *dwc)
{
	enum usb_device_speed	speed;
	u32			reg;

	speed = dwc->gadget_max_speed;
	if (speed == USB_SPEED_UNKNOWN || speed > dwc->maximum_speed)
		speed = dwc->maximum_speed;

	if (speed == USB_SPEED_SUPER_PLUS &&
	    DWC3_IP_IS(DWC32)) {
		__dwc3_gadget_set_ssp_rate(dwc);
		return;
	}

	reg = dwc3_readl(dwc->regs, DWC3_DCFG);
	reg &= ~(DWC3_DCFG_SPEED_MASK);

	/*
	 * WORKAROUND: DWC3 revision < 2.20a have an issue
	 * which would cause metastability state on Run/Stop
	 * bit if we try to force the IP to USB2-only mode.
	 *
	 * Because of that, we cannot configure the IP to any
	 * speed other than the SuperSpeed
	 *
	 * Refers to:
	 *
	 * STAR#9000525659: Clock Domain Crossing on DCTL in
	 * USB 2.0 Mode
	 */
	if (DWC3_VER_IS_PRIOR(DWC3, 220A) &&
	    !dwc->dis_metastability_quirk) {
		reg |= DWC3_DCFG_SUPERSPEED;
	} else {
		switch (speed) {
		case USB_SPEED_FULL:
			reg |= DWC3_DCFG_FULLSPEED;
			break;
		case USB_SPEED_HIGH:
			reg |= DWC3_DCFG_HIGHSPEED;
			break;
		case USB_SPEED_SUPER:
			reg |= DWC3_DCFG_SUPERSPEED;
			break;
		case USB_SPEED_SUPER_PLUS:
			if (DWC3_IP_IS(DWC3))
				reg |= DWC3_DCFG_SUPERSPEED;
			else
				reg |= DWC3_DCFG_SUPERSPEED_PLUS;
			break;
		default:
			dev_err(dwc->dev, "invalid speed (%d)\n", speed);

			if (DWC3_IP_IS(DWC3))
				reg |= DWC3_DCFG_SUPERSPEED;
			else
				reg |= DWC3_DCFG_SUPERSPEED_PLUS;
		}
	}

	if (DWC3_IP_IS(DWC32) &&
	    speed > USB_SPEED_UNKNOWN &&
	    speed < USB_SPEED_SUPER_PLUS)
		reg &= ~DWC3_DCFG_NUMLANES(~0);

	dwc3_writel(dwc->regs, DWC3_DCFG, reg);
}

static int dwc3_gadget_run_stop(struct dwc3 *dwc, int is_on, int suspend)
{
	u32			reg;
	u32			timeout = 500;

	if (pm_runtime_suspended(dwc->dev))
		return 0;

	reg = dwc3_readl(dwc->regs, DWC3_DCTL);
	if (is_on) {
		if (DWC3_VER_IS_WITHIN(DWC3, ANY, 187A)) {
			reg &= ~DWC3_DCTL_TRGTULST_MASK;
			reg |= DWC3_DCTL_TRGTULST_RX_DET;
		}

		if (!DWC3_VER_IS_PRIOR(DWC3, 194A))
			reg &= ~DWC3_DCTL_KEEP_CONNECT;
		reg |= DWC3_DCTL_RUN_STOP;

		if (dwc->has_hibernation)
			reg |= DWC3_DCTL_KEEP_CONNECT;

		__dwc3_gadget_set_speed(dwc);
		dwc->pullups_connected = true;
	} else {
		reg &= ~DWC3_DCTL_RUN_STOP;

		if (dwc->has_hibernation && !suspend)
			reg &= ~DWC3_DCTL_KEEP_CONNECT;

		dwc->pullups_connected = false;
	}

	dwc3_gadget_dctl_write_safe(dwc, reg);

	do {
		reg = dwc3_readl(dwc->regs, DWC3_DSTS);
		reg &= DWC3_DSTS_DEVCTRLHLT;
	} while (--timeout && !(!is_on ^ !reg));

	if (!timeout)
		return -ETIMEDOUT;

	return 0;
}

static void dwc3_gadget_disable_irq(struct dwc3 *dwc);
static void __dwc3_gadget_stop(struct dwc3 *dwc);
static int __dwc3_gadget_start(struct dwc3 *dwc);

static int dwc3_gadget_pullup(struct usb_gadget *g, int is_on)
{
	struct dwc3		*dwc = gadget_to_dwc(g);
	unsigned long		flags;
	int			ret;

	is_on = !!is_on;

	/*
	 * Per databook, when we want to stop the gadget, if a control transfer
	 * is still in process, complete it and get the core into setup phase.
	 */
	if (!is_on && dwc->ep0state != EP0_SETUP_PHASE) {
		reinit_completion(&dwc->ep0_in_setup);

		ret = wait_for_completion_timeout(&dwc->ep0_in_setup,
				msecs_to_jiffies(DWC3_PULL_UP_TIMEOUT));
		if (ret == 0) {
			dev_err(dwc->dev, "timed out waiting for SETUP phase\n");
			return -ETIMEDOUT;
		}
	}

	/*
	 * Check the return value for successful resume, or error.  For a
	 * successful resume, the DWC3 runtime PM resume routine will handle
	 * the run stop sequence, so avoid duplicate operations here.
	 */
	ret = pm_runtime_get_sync(dwc->dev);
	if (!ret || ret < 0) {
		pm_runtime_put(dwc->dev);
		return 0;
	}

	/*
	 * Synchronize and disable any further event handling while controller
	 * is being enabled/disabled.
	 */
	disable_irq(dwc->irq_gadget);

	spin_lock_irqsave(&dwc->lock, flags);

	if (!is_on) {
		u32 count;

		dwc->connected = false;
		/*
		 * In the Synopsis DesignWare Cores USB3 Databook Rev. 3.30a
		 * Section 4.1.8 Table 4-7, it states that for a device-initiated
		 * disconnect, the SW needs to ensure that it sends "a DEPENDXFER
		 * command for any active transfers" before clearing the RunStop
		 * bit.
		 */
		dwc3_stop_active_transfers(dwc);
		__dwc3_gadget_stop(dwc);

		/*
		 * In the Synopsis DesignWare Cores USB3 Databook Rev. 3.30a
		 * Section 1.3.4, it mentions that for the DEVCTRLHLT bit, the
		 * "software needs to acknowledge the events that are generated
		 * (by writing to GEVNTCOUNTn) while it is waiting for this bit
		 * to be set to '1'."
		 */
		count = dwc3_readl(dwc->regs, DWC3_GEVNTCOUNT(0));
		count &= DWC3_GEVNTCOUNT_MASK;
		if (count > 0) {
			dwc3_writel(dwc->regs, DWC3_GEVNTCOUNT(0), count);
			dwc->ev_buf->lpos = (dwc->ev_buf->lpos + count) %
						dwc->ev_buf->length;
		}
	} else {
		__dwc3_gadget_start(dwc);
	}

	ret = dwc3_gadget_run_stop(dwc, is_on, false);
	spin_unlock_irqrestore(&dwc->lock, flags);
	enable_irq(dwc->irq_gadget);

	pm_runtime_put(dwc->dev);

	return ret;
}

static void dwc3_gadget_enable_irq(struct dwc3 *dwc)
{
	u32			reg;

	/* Enable all but Start and End of Frame IRQs */
	reg = (DWC3_DEVTEN_EVNTOVERFLOWEN |
			DWC3_DEVTEN_CMDCMPLTEN |
			DWC3_DEVTEN_ERRTICERREN |
			DWC3_DEVTEN_WKUPEVTEN |
			DWC3_DEVTEN_CONNECTDONEEN |
			DWC3_DEVTEN_USBRSTEN |
			DWC3_DEVTEN_DISCONNEVTEN);

	if (DWC3_VER_IS_PRIOR(DWC3, 250A))
		reg |= DWC3_DEVTEN_ULSTCNGEN;

	/* On 2.30a and above this bit enables U3/L2-L1 Suspend Events */
	if (!DWC3_VER_IS_PRIOR(DWC3, 230A))
		reg |= DWC3_DEVTEN_U3L2L1SUSPEN;

	dwc3_writel(dwc->regs, DWC3_DEVTEN, reg);
}

static void dwc3_gadget_disable_irq(struct dwc3 *dwc)
{
	/* mask all interrupts */
	dwc3_writel(dwc->regs, DWC3_DEVTEN, 0x00);
}

static irqreturn_t dwc3_interrupt(int irq, void *_dwc);
static irqreturn_t dwc3_thread_interrupt(int irq, void *_dwc);

/**
 * dwc3_gadget_setup_nump - calculate and initialize NUMP field of %DWC3_DCFG
 * @dwc: pointer to our context structure
 *
 * The following looks like complex but it's actually very simple. In order to
 * calculate the number of packets we can burst at once on OUT transfers, we're
 * gonna use RxFIFO size.
 *
 * To calculate RxFIFO size we need two numbers:
 * MDWIDTH = size, in bits, of the internal memory bus
 * RAM2_DEPTH = depth, in MDWIDTH, of internal RAM2 (where RxFIFO sits)
 *
 * Given these two numbers, the formula is simple:
 *
 * RxFIFO Size = (RAM2_DEPTH * MDWIDTH / 8) - 24 - 16;
 *
 * 24 bytes is for 3x SETUP packets
 * 16 bytes is a clock domain crossing tolerance
 *
 * Given RxFIFO Size, NUMP = RxFIFOSize / 1024;
 */
static void dwc3_gadget_setup_nump(struct dwc3 *dwc)
{
	u32 ram2_depth;
	u32 mdwidth;
	u32 nump;
	u32 reg;

	ram2_depth = DWC3_GHWPARAMS7_RAM2_DEPTH(dwc->hwparams.hwparams7);
	mdwidth = dwc3_mdwidth(dwc);

	nump = ((ram2_depth * mdwidth / 8) - 24 - 16) / 1024;
	nump = min_t(u32, nump, 16);

	/* update NumP */
	reg = dwc3_readl(dwc->regs, DWC3_DCFG);
	reg &= ~DWC3_DCFG_NUMP_MASK;
	reg |= nump << DWC3_DCFG_NUMP_SHIFT;
	dwc3_writel(dwc->regs, DWC3_DCFG, reg);
}

static int __dwc3_gadget_start(struct dwc3 *dwc)
{
	struct dwc3_ep		*dep;
	int			ret = 0;
	u32			reg;

	/*
	 * Use IMOD if enabled via dwc->imod_interval. Otherwise, if
	 * the core supports IMOD, disable it.
	 */
	if (dwc->imod_interval) {
		dwc3_writel(dwc->regs, DWC3_DEV_IMOD(0), dwc->imod_interval);
		dwc3_writel(dwc->regs, DWC3_GEVNTCOUNT(0), DWC3_GEVNTCOUNT_EHB);
	} else if (dwc3_has_imod(dwc)) {
		dwc3_writel(dwc->regs, DWC3_DEV_IMOD(0), 0);
	}

	/*
	 * We are telling dwc3 that we want to use DCFG.NUMP as ACK TP's NUMP
	 * field instead of letting dwc3 itself calculate that automatically.
	 *
	 * This way, we maximize the chances that we'll be able to get several
	 * bursts of data without going through any sort of endpoint throttling.
	 */
	reg = dwc3_readl(dwc->regs, DWC3_GRXTHRCFG);
	if (DWC3_IP_IS(DWC3))
		reg &= ~DWC3_GRXTHRCFG_PKTCNTSEL;
	else
		reg &= ~DWC31_GRXTHRCFG_PKTCNTSEL;

	dwc3_writel(dwc->regs, DWC3_GRXTHRCFG, reg);

	dwc3_gadget_setup_nump(dwc);

	/*
	 * Currently the controller handles single stream only. So, Ignore
	 * Packet Pending bit for stream selection and don't search for another
	 * stream if the host sends Data Packet with PP=0 (for OUT direction) or
	 * ACK with NumP=0 and PP=0 (for IN direction). This slightly improves
	 * the stream performance.
	 */
	reg = dwc3_readl(dwc->regs, DWC3_DCFG);
	reg |= DWC3_DCFG_IGNSTRMPP;
	dwc3_writel(dwc->regs, DWC3_DCFG, reg);

	/* Start with SuperSpeed Default */
	dwc3_gadget_ep0_desc.wMaxPacketSize = cpu_to_le16(512);

	dep = dwc->eps[0];
	ret = __dwc3_gadget_ep_enable(dep, DWC3_DEPCFG_ACTION_INIT);
	if (ret) {
		dev_err(dwc->dev, "failed to enable %s\n", dep->name);
		goto err0;
	}

	dep = dwc->eps[1];
	ret = __dwc3_gadget_ep_enable(dep, DWC3_DEPCFG_ACTION_INIT);
	if (ret) {
		dev_err(dwc->dev, "failed to enable %s\n", dep->name);
		goto err1;
	}

	/* begin to receive SETUP packets */
	dwc->ep0state = EP0_SETUP_PHASE;
	dwc->link_state = DWC3_LINK_STATE_SS_DIS;
	dwc3_ep0_out_start(dwc);

	dwc3_gadget_enable_irq(dwc);

	return 0;

err1:
	__dwc3_gadget_ep_disable(dwc->eps[0]);

err0:
	return ret;
}

static int dwc3_gadget_start(struct usb_gadget *g,
		struct usb_gadget_driver *driver)
{
	struct dwc3		*dwc = gadget_to_dwc(g);
	unsigned long		flags;
	int			ret;
	int			irq;

	irq = dwc->irq_gadget;
	ret = request_threaded_irq(irq, dwc3_interrupt, dwc3_thread_interrupt,
			IRQF_SHARED, "dwc3", dwc->ev_buf);
	if (ret) {
		dev_err(dwc->dev, "failed to request irq #%d --> %d\n",
				irq, ret);
		return ret;
	}

	spin_lock_irqsave(&dwc->lock, flags);
	dwc->gadget_driver	= driver;
	spin_unlock_irqrestore(&dwc->lock, flags);

	return 0;
}

static void __dwc3_gadget_stop(struct dwc3 *dwc)
{
	dwc3_gadget_disable_irq(dwc);
	__dwc3_gadget_ep_disable(dwc->eps[0]);
	__dwc3_gadget_ep_disable(dwc->eps[1]);
}

static int dwc3_gadget_stop(struct usb_gadget *g)
{
	struct dwc3		*dwc = gadget_to_dwc(g);
	unsigned long		flags;

	spin_lock_irqsave(&dwc->lock, flags);
	dwc->gadget_driver	= NULL;
	spin_unlock_irqrestore(&dwc->lock, flags);

	free_irq(dwc->irq_gadget, dwc->ev_buf);

	return 0;
}

static void dwc3_gadget_config_params(struct usb_gadget *g,
				      struct usb_dcd_config_params *params)
{
	struct dwc3		*dwc = gadget_to_dwc(g);

	params->besl_baseline = USB_DEFAULT_BESL_UNSPECIFIED;
	params->besl_deep = USB_DEFAULT_BESL_UNSPECIFIED;

	/* Recommended BESL */
	if (!dwc->dis_enblslpm_quirk) {
		/*
		 * If the recommended BESL baseline is 0 or if the BESL deep is
		 * less than 2, Microsoft's Windows 10 host usb stack will issue
		 * a usb reset immediately after it receives the extended BOS
		 * descriptor and the enumeration will fail. To maintain
		 * compatibility with the Windows' usb stack, let's set the
		 * recommended BESL baseline to 1 and clamp the BESL deep to be
		 * within 2 to 15.
		 */
		params->besl_baseline = 1;
		if (dwc->is_utmi_l1_suspend)
			params->besl_deep =
				clamp_t(u8, dwc->hird_threshold, 2, 15);
	}

	/* U1 Device exit Latency */
	if (dwc->dis_u1_entry_quirk)
		params->bU1devExitLat = 0;
	else
		params->bU1devExitLat = DWC3_DEFAULT_U1_DEV_EXIT_LAT;

	/* U2 Device exit Latency */
	if (dwc->dis_u2_entry_quirk)
		params->bU2DevExitLat = 0;
	else
		params->bU2DevExitLat =
				cpu_to_le16(DWC3_DEFAULT_U2_DEV_EXIT_LAT);
}

static void dwc3_gadget_set_speed(struct usb_gadget *g,
				  enum usb_device_speed speed)
{
	struct dwc3		*dwc = gadget_to_dwc(g);
	unsigned long		flags;

	spin_lock_irqsave(&dwc->lock, flags);
	dwc->gadget_max_speed = speed;
	spin_unlock_irqrestore(&dwc->lock, flags);
}

static void dwc3_gadget_set_ssp_rate(struct usb_gadget *g,
				     enum usb_ssp_rate rate)
{
	struct dwc3		*dwc = gadget_to_dwc(g);
	unsigned long		flags;

	spin_lock_irqsave(&dwc->lock, flags);
	dwc->gadget_max_speed = USB_SPEED_SUPER_PLUS;
	dwc->gadget_ssp_rate = rate;
	spin_unlock_irqrestore(&dwc->lock, flags);
}

static int dwc3_gadget_vbus_draw(struct usb_gadget *g, unsigned int mA)
{
	struct dwc3		*dwc = gadget_to_dwc(g);
	union power_supply_propval	val = {0};
	int				ret;

	if (dwc->usb2_phy)
		return usb_phy_set_power(dwc->usb2_phy, mA);

	if (!dwc->usb_psy)
		return -EOPNOTSUPP;

	val.intval = 1000 * mA;
	ret = power_supply_set_property(dwc->usb_psy, POWER_SUPPLY_PROP_INPUT_CURRENT_LIMIT, &val);

	return ret;
}

static const struct usb_gadget_ops dwc3_gadget_ops = {
	.get_frame		= dwc3_gadget_get_frame,
	.wakeup			= dwc3_gadget_wakeup,
	.set_selfpowered	= dwc3_gadget_set_selfpowered,
	.pullup			= dwc3_gadget_pullup,
	.udc_start		= dwc3_gadget_start,
	.udc_stop		= dwc3_gadget_stop,
	.udc_set_speed		= dwc3_gadget_set_speed,
	.udc_set_ssp_rate	= dwc3_gadget_set_ssp_rate,
	.get_config_params	= dwc3_gadget_config_params,
	.vbus_draw		= dwc3_gadget_vbus_draw,
};

/* -------------------------------------------------------------------------- */

static int dwc3_gadget_init_control_endpoint(struct dwc3_ep *dep)
{
	struct dwc3 *dwc = dep->dwc;

	usb_ep_set_maxpacket_limit(&dep->endpoint, 512);
	dep->endpoint.maxburst = 1;
	dep->endpoint.ops = &dwc3_gadget_ep0_ops;
	if (!dep->direction)
		dwc->gadget->ep0 = &dep->endpoint;

	dep->endpoint.caps.type_control = true;

	return 0;
}

static int dwc3_gadget_init_in_endpoint(struct dwc3_ep *dep)
{
	struct dwc3 *dwc = dep->dwc;
	u32 mdwidth;
	int size;

	mdwidth = dwc3_mdwidth(dwc);

	/* MDWIDTH is represented in bits, we need it in bytes */
	mdwidth /= 8;

	size = dwc3_readl(dwc->regs, DWC3_GTXFIFOSIZ(dep->number >> 1));
	if (DWC3_IP_IS(DWC3))
		size = DWC3_GTXFIFOSIZ_TXFDEP(size);
	else
		size = DWC31_GTXFIFOSIZ_TXFDEP(size);

	/* FIFO Depth is in MDWDITH bytes. Multiply */
	size *= mdwidth;

	/*
	 * To meet performance requirement, a minimum TxFIFO size of 3x
	 * MaxPacketSize is recommended for endpoints that support burst and a
	 * minimum TxFIFO size of 2x MaxPacketSize for endpoints that don't
	 * support burst. Use those numbers and we can calculate the max packet
	 * limit as below.
	 */
	if (dwc->maximum_speed >= USB_SPEED_SUPER)
		size /= 3;
	else
		size /= 2;

	usb_ep_set_maxpacket_limit(&dep->endpoint, size);

	dep->endpoint.max_streams = 16;
	dep->endpoint.ops = &dwc3_gadget_ep_ops;
	list_add_tail(&dep->endpoint.ep_list,
			&dwc->gadget->ep_list);
	dep->endpoint.caps.type_iso = true;
	dep->endpoint.caps.type_bulk = true;
	dep->endpoint.caps.type_int = true;

	return dwc3_alloc_trb_pool(dep);
}

static int dwc3_gadget_init_out_endpoint(struct dwc3_ep *dep)
{
	struct dwc3 *dwc = dep->dwc;
	u32 mdwidth;
	int size;

	mdwidth = dwc3_mdwidth(dwc);

	/* MDWIDTH is represented in bits, convert to bytes */
	mdwidth /= 8;

	/* All OUT endpoints share a single RxFIFO space */
	size = dwc3_readl(dwc->regs, DWC3_GRXFIFOSIZ(0));
	if (DWC3_IP_IS(DWC3))
		size = DWC3_GRXFIFOSIZ_RXFDEP(size);
	else
		size = DWC31_GRXFIFOSIZ_RXFDEP(size);

	/* FIFO depth is in MDWDITH bytes */
	size *= mdwidth;

	/*
	 * To meet performance requirement, a minimum recommended RxFIFO size
	 * is defined as follow:
	 * RxFIFO size >= (3 x MaxPacketSize) +
	 * (3 x 8 bytes setup packets size) + (16 bytes clock crossing margin)
	 *
	 * Then calculate the max packet limit as below.
	 */
	size -= (3 * 8) + 16;
	if (size < 0)
		size = 0;
	else
		size /= 3;

	usb_ep_set_maxpacket_limit(&dep->endpoint, size);
	dep->endpoint.max_streams = 16;
	dep->endpoint.ops = &dwc3_gadget_ep_ops;
	list_add_tail(&dep->endpoint.ep_list,
			&dwc->gadget->ep_list);
	dep->endpoint.caps.type_iso = true;
	dep->endpoint.caps.type_bulk = true;
	dep->endpoint.caps.type_int = true;

	return dwc3_alloc_trb_pool(dep);
}

static int dwc3_gadget_init_endpoint(struct dwc3 *dwc, u8 epnum)
{
	struct dwc3_ep			*dep;
	bool				direction = epnum & 1;
	int				ret;
	u8				num = epnum >> 1;

	dep = kzalloc(sizeof(*dep), GFP_KERNEL);
	if (!dep)
		return -ENOMEM;

	dep->dwc = dwc;
	dep->number = epnum;
	dep->direction = direction;
	dep->regs = dwc->regs + DWC3_DEP_BASE(epnum);
	dwc->eps[epnum] = dep;
	dep->combo_num = 0;
	dep->start_cmd_status = 0;

	snprintf(dep->name, sizeof(dep->name), "ep%u%s", num,
			direction ? "in" : "out");

	dep->endpoint.name = dep->name;

	if (!(dep->number > 1)) {
		dep->endpoint.desc = &dwc3_gadget_ep0_desc;
		dep->endpoint.comp_desc = NULL;
	}

	if (num == 0)
		ret = dwc3_gadget_init_control_endpoint(dep);
	else if (direction)
		ret = dwc3_gadget_init_in_endpoint(dep);
	else
		ret = dwc3_gadget_init_out_endpoint(dep);

	if (ret)
		return ret;

	dep->endpoint.caps.dir_in = direction;
	dep->endpoint.caps.dir_out = !direction;

	INIT_LIST_HEAD(&dep->pending_list);
	INIT_LIST_HEAD(&dep->started_list);
	INIT_LIST_HEAD(&dep->cancelled_list);

	dwc3_debugfs_create_endpoint_dir(dep);

	return 0;
}

static int dwc3_gadget_init_endpoints(struct dwc3 *dwc, u8 total)
{
	u8				epnum;

	INIT_LIST_HEAD(&dwc->gadget->ep_list);

	for (epnum = 0; epnum < total; epnum++) {
		int			ret;

		ret = dwc3_gadget_init_endpoint(dwc, epnum);
		if (ret)
			return ret;
	}

	return 0;
}

static void dwc3_gadget_free_endpoints(struct dwc3 *dwc)
{
	struct dwc3_ep			*dep;
	u8				epnum;

	for (epnum = 0; epnum < DWC3_ENDPOINTS_NUM; epnum++) {
		dep = dwc->eps[epnum];
		if (!dep)
			continue;
		/*
		 * Physical endpoints 0 and 1 are special; they form the
		 * bi-directional USB endpoint 0.
		 *
		 * For those two physical endpoints, we don't allocate a TRB
		 * pool nor do we add them the endpoints list. Due to that, we
		 * shouldn't do these two operations otherwise we would end up
		 * with all sorts of bugs when removing dwc3.ko.
		 */
		if (epnum != 0 && epnum != 1) {
			dwc3_free_trb_pool(dep);
			list_del(&dep->endpoint.ep_list);
		}

		debugfs_remove_recursive(debugfs_lookup(dep->name, dwc->root));
		kfree(dep);
	}
}

/* -------------------------------------------------------------------------- */

static int dwc3_gadget_ep_reclaim_completed_trb(struct dwc3_ep *dep,
		struct dwc3_request *req, struct dwc3_trb *trb,
		const struct dwc3_event_depevt *event, int status, int chain)
{
	unsigned int		count;

	dwc3_ep_inc_deq(dep);

	trace_dwc3_complete_trb(dep, trb);
	req->num_trbs--;

	/*
	 * If we're in the middle of series of chained TRBs and we
	 * receive a short transfer along the way, DWC3 will skip
	 * through all TRBs including the last TRB in the chain (the
	 * where CHN bit is zero. DWC3 will also avoid clearing HWO
	 * bit and SW has to do it manually.
	 *
	 * We're going to do that here to avoid problems of HW trying
	 * to use bogus TRBs for transfers.
	 */
	if (chain && (trb->ctrl & DWC3_TRB_CTRL_HWO))
		trb->ctrl &= ~DWC3_TRB_CTRL_HWO;

	/*
	 * For isochronous transfers, the first TRB in a service interval must
	 * have the Isoc-First type. Track and report its interval frame number.
	 */
	if (usb_endpoint_xfer_isoc(dep->endpoint.desc) &&
	    (trb->ctrl & DWC3_TRBCTL_ISOCHRONOUS_FIRST)) {
		unsigned int frame_number;

		frame_number = DWC3_TRB_CTRL_GET_SID_SOFN(trb->ctrl);
		frame_number &= ~(dep->interval - 1);
		req->request.frame_number = frame_number;
	}

	/*
	 * We use bounce buffer for requests that needs extra TRB or OUT ZLP. If
	 * this TRB points to the bounce buffer address, it's a MPS alignment
	 * TRB. Don't add it to req->remaining calculation.
	 */
	if (trb->bpl == lower_32_bits(dep->dwc->bounce_addr) &&
	    trb->bph == upper_32_bits(dep->dwc->bounce_addr)) {
		trb->ctrl &= ~DWC3_TRB_CTRL_HWO;
		return 1;
	}

	count = trb->size & DWC3_TRB_SIZE_MASK;
	req->remaining += count;

	if ((trb->ctrl & DWC3_TRB_CTRL_HWO) && status != -ESHUTDOWN)
		return 1;

	if (event->status & DEPEVT_STATUS_SHORT && !chain)
		return 1;

	if ((trb->ctrl & DWC3_TRB_CTRL_IOC) ||
	    (trb->ctrl & DWC3_TRB_CTRL_LST))
		return 1;

	return 0;
}

static int dwc3_gadget_ep_reclaim_trb_sg(struct dwc3_ep *dep,
		struct dwc3_request *req, const struct dwc3_event_depevt *event,
		int status)
{
	struct dwc3_trb *trb = &dep->trb_pool[dep->trb_dequeue];
	struct scatterlist *sg = req->sg;
	struct scatterlist *s;
	unsigned int num_queued = req->num_queued_sgs;
	unsigned int i;
	int ret = 0;

	for_each_sg(sg, s, num_queued, i) {
		trb = &dep->trb_pool[dep->trb_dequeue];

		req->sg = sg_next(s);
		req->num_queued_sgs--;

		ret = dwc3_gadget_ep_reclaim_completed_trb(dep, req,
				trb, event, status, true);
		if (ret)
			break;
	}

	return ret;
}

static int dwc3_gadget_ep_reclaim_trb_linear(struct dwc3_ep *dep,
		struct dwc3_request *req, const struct dwc3_event_depevt *event,
		int status)
{
	struct dwc3_trb *trb = &dep->trb_pool[dep->trb_dequeue];

	return dwc3_gadget_ep_reclaim_completed_trb(dep, req, trb,
			event, status, false);
}

static bool dwc3_gadget_ep_request_completed(struct dwc3_request *req)
{
	return req->num_pending_sgs == 0 && req->num_queued_sgs == 0;
}

static int dwc3_gadget_ep_cleanup_completed_request(struct dwc3_ep *dep,
		const struct dwc3_event_depevt *event,
		struct dwc3_request *req, int status)
{
	int ret;

	if (req->request.num_mapped_sgs)
		ret = dwc3_gadget_ep_reclaim_trb_sg(dep, req, event,
				status);
	else
		ret = dwc3_gadget_ep_reclaim_trb_linear(dep, req, event,
				status);

	req->request.actual = req->request.length - req->remaining;

	if (!dwc3_gadget_ep_request_completed(req))
		goto out;

	if (req->needs_extra_trb) {
		ret = dwc3_gadget_ep_reclaim_trb_linear(dep, req, event,
				status);
		req->needs_extra_trb = false;
	}

	dwc3_gadget_giveback(dep, req, status);

out:
	return ret;
}

static void dwc3_gadget_ep_cleanup_completed_requests(struct dwc3_ep *dep,
		const struct dwc3_event_depevt *event, int status)
{
	struct dwc3_request	*req;
	struct dwc3_request	*tmp;

	list_for_each_entry_safe(req, tmp, &dep->started_list, list) {
		int ret;

		ret = dwc3_gadget_ep_cleanup_completed_request(dep, event,
				req, status);
		if (ret)
			break;
	}
}

static bool dwc3_gadget_ep_should_continue(struct dwc3_ep *dep)
{
	struct dwc3_request	*req;
	struct dwc3		*dwc = dep->dwc;

	if (!dep->endpoint.desc || !dwc->pullups_connected ||
	    !dwc->connected)
		return false;

	if (!list_empty(&dep->pending_list))
		return true;

	/*
	 * We only need to check the first entry of the started list. We can
	 * assume the completed requests are removed from the started list.
	 */
	req = next_request(&dep->started_list);
	if (!req)
		return false;

	return !dwc3_gadget_ep_request_completed(req);
}

static void dwc3_gadget_endpoint_frame_from_event(struct dwc3_ep *dep,
		const struct dwc3_event_depevt *event)
{
	dep->frame_number = event->parameters;
}

static bool dwc3_gadget_endpoint_trbs_complete(struct dwc3_ep *dep,
		const struct dwc3_event_depevt *event, int status)
{
	struct dwc3		*dwc = dep->dwc;
	bool			no_started_trb = true;

	dwc3_gadget_ep_cleanup_completed_requests(dep, event, status);

	if (dep->flags & DWC3_EP_END_TRANSFER_PENDING)
		goto out;

	if (usb_endpoint_xfer_isoc(dep->endpoint.desc) &&
		list_empty(&dep->started_list) &&
		(list_empty(&dep->pending_list) || status == -EXDEV))
		dwc3_stop_active_transfer(dep, true, true);
	else if (dwc3_gadget_ep_should_continue(dep))
		if (__dwc3_gadget_kick_transfer(dep) == 0)
			no_started_trb = false;

out:
	/*
	 * WORKAROUND: This is the 2nd half of U1/U2 -> U0 workaround.
	 * See dwc3_gadget_linksts_change_interrupt() for 1st half.
	 */
	if (DWC3_VER_IS_PRIOR(DWC3, 183A)) {
		u32		reg;
		int		i;

		for (i = 0; i < DWC3_ENDPOINTS_NUM; i++) {
			dep = dwc->eps[i];

			if (!(dep->flags & DWC3_EP_ENABLED))
				continue;

			if (!list_empty(&dep->started_list))
				return no_started_trb;
		}

		reg = dwc3_readl(dwc->regs, DWC3_DCTL);
		reg |= dwc->u1u2;
		dwc3_writel(dwc->regs, DWC3_DCTL, reg);

		dwc->u1u2 = 0;
	}

	return no_started_trb;
}

static void dwc3_gadget_endpoint_transfer_in_progress(struct dwc3_ep *dep,
		const struct dwc3_event_depevt *event)
{
	int status = 0;

	if (usb_endpoint_xfer_isoc(dep->endpoint.desc))
		dwc3_gadget_endpoint_frame_from_event(dep, event);

	if (event->status & DEPEVT_STATUS_BUSERR)
		status = -ECONNRESET;

	if (event->status & DEPEVT_STATUS_MISSED_ISOC)
		status = -EXDEV;

	dwc3_gadget_endpoint_trbs_complete(dep, event, status);
}

static void dwc3_gadget_endpoint_transfer_complete(struct dwc3_ep *dep,
		const struct dwc3_event_depevt *event)
{
	int status = 0;

	dep->flags &= ~DWC3_EP_TRANSFER_STARTED;

	if (event->status & DEPEVT_STATUS_BUSERR)
		status = -ECONNRESET;

	if (dwc3_gadget_endpoint_trbs_complete(dep, event, status))
		dep->flags &= ~DWC3_EP_WAIT_TRANSFER_COMPLETE;
}

static void dwc3_gadget_endpoint_transfer_not_ready(struct dwc3_ep *dep,
		const struct dwc3_event_depevt *event)
{
	dwc3_gadget_endpoint_frame_from_event(dep, event);

	/*
	 * The XferNotReady event is generated only once before the endpoint
	 * starts. It will be generated again when END_TRANSFER command is
	 * issued. For some controller versions, the XferNotReady event may be
	 * generated while the END_TRANSFER command is still in process. Ignore
	 * it and wait for the next XferNotReady event after the command is
	 * completed.
	 */
	if (dep->flags & DWC3_EP_END_TRANSFER_PENDING)
		return;

	(void) __dwc3_gadget_start_isoc(dep);
}

static void dwc3_gadget_endpoint_command_complete(struct dwc3_ep *dep,
		const struct dwc3_event_depevt *event)
{
	u8 cmd = DEPEVT_PARAMETER_CMD(event->parameters);

	if (cmd != DWC3_DEPCMD_ENDTRANSFER)
		return;

	dep->flags &= ~DWC3_EP_END_TRANSFER_PENDING;
	dep->flags &= ~DWC3_EP_TRANSFER_STARTED;
	dwc3_gadget_ep_cleanup_cancelled_requests(dep);

	if (dep->flags & DWC3_EP_PENDING_CLEAR_STALL) {
		struct dwc3 *dwc = dep->dwc;

		dep->flags &= ~DWC3_EP_PENDING_CLEAR_STALL;
		if (dwc3_send_clear_stall_ep_cmd(dep)) {
			struct usb_ep *ep0 = &dwc->eps[0]->endpoint;

			dev_err(dwc->dev, "failed to clear STALL on %s\n", dep->name);
			if (dwc->delayed_status)
				__dwc3_gadget_ep0_set_halt(ep0, 1);
			return;
		}

		dep->flags &= ~(DWC3_EP_STALL | DWC3_EP_WEDGE);
		if (dwc->delayed_status)
			dwc3_ep0_send_delayed_status(dwc);
	}

	if ((dep->flags & DWC3_EP_DELAY_START) &&
	    !usb_endpoint_xfer_isoc(dep->endpoint.desc))
		__dwc3_gadget_kick_transfer(dep);

	dep->flags &= ~DWC3_EP_DELAY_START;
}

static void dwc3_gadget_endpoint_stream_event(struct dwc3_ep *dep,
		const struct dwc3_event_depevt *event)
{
	struct dwc3 *dwc = dep->dwc;

	if (event->status == DEPEVT_STREAMEVT_FOUND) {
		dep->flags |= DWC3_EP_FIRST_STREAM_PRIMED;
		goto out;
	}

	/* Note: NoStream rejection event param value is 0 and not 0xFFFF */
	switch (event->parameters) {
	case DEPEVT_STREAM_PRIME:
		/*
		 * If the host can properly transition the endpoint state from
		 * idle to prime after a NoStream rejection, there's no need to
		 * force restarting the endpoint to reinitiate the stream. To
		 * simplify the check, assume the host follows the USB spec if
		 * it primed the endpoint more than once.
		 */
		if (dep->flags & DWC3_EP_FORCE_RESTART_STREAM) {
			if (dep->flags & DWC3_EP_FIRST_STREAM_PRIMED)
				dep->flags &= ~DWC3_EP_FORCE_RESTART_STREAM;
			else
				dep->flags |= DWC3_EP_FIRST_STREAM_PRIMED;
		}

		break;
	case DEPEVT_STREAM_NOSTREAM:
		if ((dep->flags & DWC3_EP_IGNORE_NEXT_NOSTREAM) ||
		    !(dep->flags & DWC3_EP_FORCE_RESTART_STREAM) ||
		    !(dep->flags & DWC3_EP_WAIT_TRANSFER_COMPLETE))
			break;

		/*
		 * If the host rejects a stream due to no active stream, by the
		 * USB and xHCI spec, the endpoint will be put back to idle
		 * state. When the host is ready (buffer added/updated), it will
		 * prime the endpoint to inform the usb device controller. This
		 * triggers the device controller to issue ERDY to restart the
		 * stream. However, some hosts don't follow this and keep the
		 * endpoint in the idle state. No prime will come despite host
		 * streams are updated, and the device controller will not be
		 * triggered to generate ERDY to move the next stream data. To
		 * workaround this and maintain compatibility with various
		 * hosts, force to reinitate the stream until the host is ready
		 * instead of waiting for the host to prime the endpoint.
		 */
		if (DWC3_VER_IS_WITHIN(DWC32, 100A, ANY)) {
			unsigned int cmd = DWC3_DGCMD_SET_ENDPOINT_PRIME;

			dwc3_send_gadget_generic_command(dwc, cmd, dep->number);
		} else {
			dep->flags |= DWC3_EP_DELAY_START;
			dwc3_stop_active_transfer(dep, true, true);
			return;
		}
		break;
	}

out:
	dep->flags &= ~DWC3_EP_IGNORE_NEXT_NOSTREAM;
}

static void dwc3_endpoint_interrupt(struct dwc3 *dwc,
		const struct dwc3_event_depevt *event)
{
	struct dwc3_ep		*dep;
	u8			epnum = event->endpoint_number;

	dep = dwc->eps[epnum];

	if (!(dep->flags & DWC3_EP_ENABLED)) {
		if (!(dep->flags & DWC3_EP_TRANSFER_STARTED))
			return;

		/* Handle only EPCMDCMPLT when EP disabled */
		if (event->endpoint_event != DWC3_DEPEVT_EPCMDCMPLT)
			return;
	}

	if (epnum == 0 || epnum == 1) {
		dwc3_ep0_interrupt(dwc, event);
		return;
	}

	switch (event->endpoint_event) {
	case DWC3_DEPEVT_XFERINPROGRESS:
		dwc3_gadget_endpoint_transfer_in_progress(dep, event);
		break;
	case DWC3_DEPEVT_XFERNOTREADY:
		dwc3_gadget_endpoint_transfer_not_ready(dep, event);
		break;
	case DWC3_DEPEVT_EPCMDCMPLT:
		dwc3_gadget_endpoint_command_complete(dep, event);
		break;
	case DWC3_DEPEVT_XFERCOMPLETE:
		dwc3_gadget_endpoint_transfer_complete(dep, event);
		break;
	case DWC3_DEPEVT_STREAMEVT:
		dwc3_gadget_endpoint_stream_event(dep, event);
		break;
	case DWC3_DEPEVT_RXTXFIFOEVT:
		break;
	}
}

static void dwc3_disconnect_gadget(struct dwc3 *dwc)
{
	if (dwc->gadget_driver && dwc->gadget_driver->disconnect) {
		spin_unlock(&dwc->lock);
		dwc->gadget_driver->disconnect(dwc->gadget);
		spin_lock(&dwc->lock);
	}
}

static void dwc3_suspend_gadget(struct dwc3 *dwc)
{
	if (dwc->gadget_driver && dwc->gadget_driver->suspend) {
		spin_unlock(&dwc->lock);
		dwc->gadget_driver->suspend(dwc->gadget);
		spin_lock(&dwc->lock);
	}
}

static void dwc3_resume_gadget(struct dwc3 *dwc)
{
	if (dwc->gadget_driver && dwc->gadget_driver->resume) {
		spin_unlock(&dwc->lock);
		dwc->gadget_driver->resume(dwc->gadget);
		spin_lock(&dwc->lock);
	}
}

static void dwc3_reset_gadget(struct dwc3 *dwc)
{
	if (!dwc->gadget_driver)
		return;

	if (dwc->gadget->speed != USB_SPEED_UNKNOWN) {
		spin_unlock(&dwc->lock);
		usb_gadget_udc_reset(dwc->gadget, dwc->gadget_driver);
		spin_lock(&dwc->lock);
	}
}

static void dwc3_stop_active_transfer(struct dwc3_ep *dep, bool force,
	bool interrupt)
{
	struct dwc3_gadget_ep_cmd_params params;
	u32 cmd;
	int ret;

	if (!(dep->flags & DWC3_EP_TRANSFER_STARTED) ||
	    (dep->flags & DWC3_EP_END_TRANSFER_PENDING))
		return;

	/*
	 * NOTICE: We are violating what the Databook says about the
	 * EndTransfer command. Ideally we would _always_ wait for the
	 * EndTransfer Command Completion IRQ, but that's causing too
	 * much trouble synchronizing between us and gadget driver.
	 *
	 * We have discussed this with the IP Provider and it was
	 * suggested to giveback all requests here.
	 *
	 * Note also that a similar handling was tested by Synopsys
	 * (thanks a lot Paul) and nothing bad has come out of it.
	 * In short, what we're doing is issuing EndTransfer with
	 * CMDIOC bit set and delay kicking transfer until the
	 * EndTransfer command had completed.
	 *
	 * As of IP version 3.10a of the DWC_usb3 IP, the controller
	 * supports a mode to work around the above limitation. The
	 * software can poll the CMDACT bit in the DEPCMD register
	 * after issuing a EndTransfer command. This mode is enabled
	 * by writing GUCTL2[14]. This polling is already done in the
	 * dwc3_send_gadget_ep_cmd() function so if the mode is
	 * enabled, the EndTransfer command will have completed upon
	 * returning from this function.
	 *
	 * This mode is NOT available on the DWC_usb31 IP.
	 */

	cmd = DWC3_DEPCMD_ENDTRANSFER;
	cmd |= force ? DWC3_DEPCMD_HIPRI_FORCERM : 0;
	cmd |= interrupt ? DWC3_DEPCMD_CMDIOC : 0;
	cmd |= DWC3_DEPCMD_PARAM(dep->resource_index);
	memset(&params, 0, sizeof(params));
	ret = dwc3_send_gadget_ep_cmd(dep, cmd, &params);
	WARN_ON_ONCE(ret);
	dep->resource_index = 0;

	/*
	 * The END_TRANSFER command will cause the controller to generate a
	 * NoStream Event, and it's not due to the host DP NoStream rejection.
	 * Ignore the next NoStream event.
	 */
	if (dep->stream_capable)
		dep->flags |= DWC3_EP_IGNORE_NEXT_NOSTREAM;

	if (!interrupt)
		dep->flags &= ~DWC3_EP_TRANSFER_STARTED;
	else
		dep->flags |= DWC3_EP_END_TRANSFER_PENDING;
}

static void dwc3_clear_stall_all_ep(struct dwc3 *dwc)
{
	u32 epnum;

	for (epnum = 1; epnum < DWC3_ENDPOINTS_NUM; epnum++) {
		struct dwc3_ep *dep;
		int ret;

		dep = dwc->eps[epnum];
		if (!dep)
			continue;

		if (!(dep->flags & DWC3_EP_STALL))
			continue;

		dep->flags &= ~DWC3_EP_STALL;

		ret = dwc3_send_clear_stall_ep_cmd(dep);
		WARN_ON_ONCE(ret);
	}
}

static void dwc3_gadget_disconnect_interrupt(struct dwc3 *dwc)
{
	int			reg;

	dwc3_gadget_set_link_state(dwc, DWC3_LINK_STATE_RX_DET);

	reg = dwc3_readl(dwc->regs, DWC3_DCTL);
	reg &= ~DWC3_DCTL_INITU1ENA;
	reg &= ~DWC3_DCTL_INITU2ENA;
	dwc3_gadget_dctl_write_safe(dwc, reg);

	dwc3_disconnect_gadget(dwc);

	dwc->gadget->speed = USB_SPEED_UNKNOWN;
	dwc->setup_packet_pending = false;
	usb_gadget_set_state(dwc->gadget, USB_STATE_NOTATTACHED);

	dwc->connected = false;
}

static void dwc3_gadget_reset_interrupt(struct dwc3 *dwc)
{
	u32			reg;

	/*
	 * Ideally, dwc3_reset_gadget() would trigger the function
	 * drivers to stop any active transfers through ep disable.
	 * However, for functions which defer ep disable, such as mass
	 * storage, we will need to rely on the call to stop active
	 * transfers here, and avoid allowing of request queuing.
	 */
	dwc->connected = false;

	/*
	 * WORKAROUND: DWC3 revisions <1.88a have an issue which
	 * would cause a missing Disconnect Event if there's a
	 * pending Setup Packet in the FIFO.
	 *
	 * There's no suggested workaround on the official Bug
	 * report, which states that "unless the driver/application
	 * is doing any special handling of a disconnect event,
	 * there is no functional issue".
	 *
	 * Unfortunately, it turns out that we _do_ some special
	 * handling of a disconnect event, namely complete all
	 * pending transfers, notify gadget driver of the
	 * disconnection, and so on.
	 *
	 * Our suggested workaround is to follow the Disconnect
	 * Event steps here, instead, based on a setup_packet_pending
	 * flag. Such flag gets set whenever we have a SETUP_PENDING
	 * status for EP0 TRBs and gets cleared on XferComplete for the
	 * same endpoint.
	 *
	 * Refers to:
	 *
	 * STAR#9000466709: RTL: Device : Disconnect event not
	 * generated if setup packet pending in FIFO
	 */
	if (DWC3_VER_IS_PRIOR(DWC3, 188A)) {
		if (dwc->setup_packet_pending)
			dwc3_gadget_disconnect_interrupt(dwc);
	}

	dwc3_reset_gadget(dwc);
	/*
	 * In the Synopsis DesignWare Cores USB3 Databook Rev. 3.30a
	 * Section 4.1.2 Table 4-2, it states that during a USB reset, the SW
	 * needs to ensure that it sends "a DEPENDXFER command for any active
	 * transfers."
	 */
	dwc3_stop_active_transfers(dwc);
	dwc->connected = true;

	reg = dwc3_readl(dwc->regs, DWC3_DCTL);
	reg &= ~DWC3_DCTL_TSTCTRL_MASK;
	dwc3_gadget_dctl_write_safe(dwc, reg);
	dwc->test_mode = false;
	dwc3_clear_stall_all_ep(dwc);

	/* Reset device address to zero */
	reg = dwc3_readl(dwc->regs, DWC3_DCFG);
	reg &= ~(DWC3_DCFG_DEVADDR_MASK);
	dwc3_writel(dwc->regs, DWC3_DCFG, reg);
}

static void dwc3_gadget_conndone_interrupt(struct dwc3 *dwc)
{
	struct dwc3_ep		*dep;
	int			ret;
	u32			reg;
	u8			lanes = 1;
	u8			speed;

	reg = dwc3_readl(dwc->regs, DWC3_DSTS);
	speed = reg & DWC3_DSTS_CONNECTSPD;
	dwc->speed = speed;

	if (DWC3_IP_IS(DWC32))
		lanes = DWC3_DSTS_CONNLANES(reg) + 1;

	dwc->gadget->ssp_rate = USB_SSP_GEN_UNKNOWN;

	/*
	 * RAMClkSel is reset to 0 after USB reset, so it must be reprogrammed
	 * each time on Connect Done.
	 *
	 * Currently we always use the reset value. If any platform
	 * wants to set this to a different value, we need to add a
	 * setting and update GCTL.RAMCLKSEL here.
	 */

	switch (speed) {
	case DWC3_DSTS_SUPERSPEED_PLUS:
		dwc3_gadget_ep0_desc.wMaxPacketSize = cpu_to_le16(512);
		dwc->gadget->ep0->maxpacket = 512;
		dwc->gadget->speed = USB_SPEED_SUPER_PLUS;

		if (lanes > 1)
			dwc->gadget->ssp_rate = USB_SSP_GEN_2x2;
		else
			dwc->gadget->ssp_rate = USB_SSP_GEN_2x1;
		break;
	case DWC3_DSTS_SUPERSPEED:
		/*
		 * WORKAROUND: DWC3 revisions <1.90a have an issue which
		 * would cause a missing USB3 Reset event.
		 *
		 * In such situations, we should force a USB3 Reset
		 * event by calling our dwc3_gadget_reset_interrupt()
		 * routine.
		 *
		 * Refers to:
		 *
		 * STAR#9000483510: RTL: SS : USB3 reset event may
		 * not be generated always when the link enters poll
		 */
		if (DWC3_VER_IS_PRIOR(DWC3, 190A))
			dwc3_gadget_reset_interrupt(dwc);

		dwc3_gadget_ep0_desc.wMaxPacketSize = cpu_to_le16(512);
		dwc->gadget->ep0->maxpacket = 512;
		dwc->gadget->speed = USB_SPEED_SUPER;

		if (lanes > 1) {
			dwc->gadget->speed = USB_SPEED_SUPER_PLUS;
			dwc->gadget->ssp_rate = USB_SSP_GEN_1x2;
		}
		break;
	case DWC3_DSTS_HIGHSPEED:
		dwc3_gadget_ep0_desc.wMaxPacketSize = cpu_to_le16(64);
		dwc->gadget->ep0->maxpacket = 64;
		dwc->gadget->speed = USB_SPEED_HIGH;
		break;
	case DWC3_DSTS_FULLSPEED:
		dwc3_gadget_ep0_desc.wMaxPacketSize = cpu_to_le16(64);
		dwc->gadget->ep0->maxpacket = 64;
		dwc->gadget->speed = USB_SPEED_FULL;
		break;
	}

	dwc->eps[1]->endpoint.maxpacket = dwc->gadget->ep0->maxpacket;

	/* Enable USB2 LPM Capability */

	if (!DWC3_VER_IS_WITHIN(DWC3, ANY, 194A) &&
	    !dwc->usb2_gadget_lpm_disable &&
	    (speed != DWC3_DSTS_SUPERSPEED) &&
	    (speed != DWC3_DSTS_SUPERSPEED_PLUS)) {
		reg = dwc3_readl(dwc->regs, DWC3_DCFG);
		reg |= DWC3_DCFG_LPM_CAP;
		dwc3_writel(dwc->regs, DWC3_DCFG, reg);

		reg = dwc3_readl(dwc->regs, DWC3_DCTL);
		reg &= ~(DWC3_DCTL_HIRD_THRES_MASK | DWC3_DCTL_L1_HIBER_EN);

		reg |= DWC3_DCTL_HIRD_THRES(dwc->hird_threshold |
					    (dwc->is_utmi_l1_suspend << 4));

		/*
		 * When dwc3 revisions >= 2.40a, LPM Erratum is enabled and
		 * DCFG.LPMCap is set, core responses with an ACK and the
		 * BESL value in the LPM token is less than or equal to LPM
		 * NYET threshold.
		 */
		WARN_ONCE(DWC3_VER_IS_PRIOR(DWC3, 240A) && dwc->has_lpm_erratum,
				"LPM Erratum not available on dwc3 revisions < 2.40a\n");

		if (dwc->has_lpm_erratum && !DWC3_VER_IS_PRIOR(DWC3, 240A))
			reg |= DWC3_DCTL_NYET_THRES(dwc->lpm_nyet_threshold);

		dwc3_gadget_dctl_write_safe(dwc, reg);
	} else {
		if (dwc->usb2_gadget_lpm_disable) {
			reg = dwc3_readl(dwc->regs, DWC3_DCFG);
			reg &= ~DWC3_DCFG_LPM_CAP;
			dwc3_writel(dwc->regs, DWC3_DCFG, reg);
		}

		reg = dwc3_readl(dwc->regs, DWC3_DCTL);
		reg &= ~DWC3_DCTL_HIRD_THRES_MASK;
		dwc3_gadget_dctl_write_safe(dwc, reg);
	}

	dep = dwc->eps[0];
	ret = __dwc3_gadget_ep_enable(dep, DWC3_DEPCFG_ACTION_MODIFY);
	if (ret) {
		dev_err(dwc->dev, "failed to enable %s\n", dep->name);
		return;
	}

	dep = dwc->eps[1];
	ret = __dwc3_gadget_ep_enable(dep, DWC3_DEPCFG_ACTION_MODIFY);
	if (ret) {
		dev_err(dwc->dev, "failed to enable %s\n", dep->name);
		return;
	}

	/*
	 * Configure PHY via GUSB3PIPECTLn if required.
	 *
	 * Update GTXFIFOSIZn
	 *
	 * In both cases reset values should be sufficient.
	 */
}

static void dwc3_gadget_wakeup_interrupt(struct dwc3 *dwc)
{
	/*
	 * TODO take core out of low power mode when that's
	 * implemented.
	 */

	if (dwc->gadget_driver && dwc->gadget_driver->resume) {
		spin_unlock(&dwc->lock);
		dwc->gadget_driver->resume(dwc->gadget);
		spin_lock(&dwc->lock);
	}
}

static void dwc3_gadget_linksts_change_interrupt(struct dwc3 *dwc,
		unsigned int evtinfo)
{
	enum dwc3_link_state	next = evtinfo & DWC3_LINK_STATE_MASK;
	unsigned int		pwropt;

	/*
	 * WORKAROUND: DWC3 < 2.50a have an issue when configured without
	 * Hibernation mode enabled which would show up when device detects
	 * host-initiated U3 exit.
	 *
	 * In that case, device will generate a Link State Change Interrupt
	 * from U3 to RESUME which is only necessary if Hibernation is
	 * configured in.
	 *
	 * There are no functional changes due to such spurious event and we
	 * just need to ignore it.
	 *
	 * Refers to:
	 *
	 * STAR#9000570034 RTL: SS Resume event generated in non-Hibernation
	 * operational mode
	 */
	pwropt = DWC3_GHWPARAMS1_EN_PWROPT(dwc->hwparams.hwparams1);
	if (DWC3_VER_IS_PRIOR(DWC3, 250A) &&
			(pwropt != DWC3_GHWPARAMS1_EN_PWROPT_HIB)) {
		if ((dwc->link_state == DWC3_LINK_STATE_U3) &&
				(next == DWC3_LINK_STATE_RESUME)) {
			return;
		}
	}

	/*
	 * WORKAROUND: DWC3 Revisions <1.83a have an issue which, depending
	 * on the link partner, the USB session might do multiple entry/exit
	 * of low power states before a transfer takes place.
	 *
	 * Due to this problem, we might experience lower throughput. The
	 * suggested workaround is to disable DCTL[12:9] bits if we're
	 * transitioning from U1/U2 to U0 and enable those bits again
	 * after a transfer completes and there are no pending transfers
	 * on any of the enabled endpoints.
	 *
	 * This is the first half of that workaround.
	 *
	 * Refers to:
	 *
	 * STAR#9000446952: RTL: Device SS : if U1/U2 ->U0 takes >128us
	 * core send LGO_Ux entering U0
	 */
	if (DWC3_VER_IS_PRIOR(DWC3, 183A)) {
		if (next == DWC3_LINK_STATE_U0) {
			u32	u1u2;
			u32	reg;

			switch (dwc->link_state) {
			case DWC3_LINK_STATE_U1:
			case DWC3_LINK_STATE_U2:
				reg = dwc3_readl(dwc->regs, DWC3_DCTL);
				u1u2 = reg & (DWC3_DCTL_INITU2ENA
						| DWC3_DCTL_ACCEPTU2ENA
						| DWC3_DCTL_INITU1ENA
						| DWC3_DCTL_ACCEPTU1ENA);

				if (!dwc->u1u2)
					dwc->u1u2 = reg & u1u2;

				reg &= ~u1u2;

				dwc3_gadget_dctl_write_safe(dwc, reg);
				break;
			default:
				/* do nothing */
				break;
			}
		}
	}

	switch (next) {
	case DWC3_LINK_STATE_U1:
		if (dwc->speed == USB_SPEED_SUPER)
			dwc3_suspend_gadget(dwc);
		break;
	case DWC3_LINK_STATE_U2:
	case DWC3_LINK_STATE_U3:
		dwc3_suspend_gadget(dwc);
		break;
	case DWC3_LINK_STATE_RESUME:
		dwc3_resume_gadget(dwc);
		break;
	default:
		/* do nothing */
		break;
	}

	dwc->link_state = next;
}

static void dwc3_gadget_suspend_interrupt(struct dwc3 *dwc,
					  unsigned int evtinfo)
{
	enum dwc3_link_state next = evtinfo & DWC3_LINK_STATE_MASK;

	if (dwc->link_state != next && next == DWC3_LINK_STATE_U3)
		dwc3_suspend_gadget(dwc);

	dwc->link_state = next;
}

static void dwc3_gadget_hibernation_interrupt(struct dwc3 *dwc,
		unsigned int evtinfo)
{
	unsigned int is_ss = evtinfo & BIT(4);

	/*
	 * WORKAROUND: DWC3 revison 2.20a with hibernation support
	 * have a known issue which can cause USB CV TD.9.23 to fail
	 * randomly.
	 *
	 * Because of this issue, core could generate bogus hibernation
	 * events which SW needs to ignore.
	 *
	 * Refers to:
	 *
	 * STAR#9000546576: Device Mode Hibernation: Issue in USB 2.0
	 * Device Fallback from SuperSpeed
	 */
	if (is_ss ^ (dwc->speed == USB_SPEED_SUPER))
		return;

	/* enter hibernation here */
}

static void dwc3_gadget_interrupt(struct dwc3 *dwc,
		const struct dwc3_event_devt *event)
{
	switch (event->type) {
	case DWC3_DEVICE_EVENT_DISCONNECT:
		dwc3_gadget_disconnect_interrupt(dwc);
		break;
	case DWC3_DEVICE_EVENT_RESET:
		dwc3_gadget_reset_interrupt(dwc);
		break;
	case DWC3_DEVICE_EVENT_CONNECT_DONE:
		dwc3_gadget_conndone_interrupt(dwc);
		break;
	case DWC3_DEVICE_EVENT_WAKEUP:
		dwc3_gadget_wakeup_interrupt(dwc);
		break;
	case DWC3_DEVICE_EVENT_HIBER_REQ:
		if (dev_WARN_ONCE(dwc->dev, !dwc->has_hibernation,
					"unexpected hibernation event\n"))
			break;

		dwc3_gadget_hibernation_interrupt(dwc, event->event_info);
		break;
	case DWC3_DEVICE_EVENT_LINK_STATUS_CHANGE:
		dwc3_gadget_linksts_change_interrupt(dwc, event->event_info);
		break;
	case DWC3_DEVICE_EVENT_SUSPEND:
		/* It changed to be suspend event for version 2.30a and above */
		if (!DWC3_VER_IS_PRIOR(DWC3, 230A)) {
			/*
			 * Ignore suspend event until the gadget enters into
			 * USB_STATE_CONFIGURED state.
			 */
			if (dwc->gadget->state >= USB_STATE_CONFIGURED)
				dwc3_gadget_suspend_interrupt(dwc,
						event->event_info);
		}
		break;
	case DWC3_DEVICE_EVENT_SOF:
	case DWC3_DEVICE_EVENT_ERRATIC_ERROR:
	case DWC3_DEVICE_EVENT_CMD_CMPL:
	case DWC3_DEVICE_EVENT_OVERFLOW:
		break;
	default:
		dev_WARN(dwc->dev, "UNKNOWN IRQ %d\n", event->type);
	}
}

static void dwc3_process_event_entry(struct dwc3 *dwc,
		const union dwc3_event *event)
{
	trace_dwc3_event(event->raw, dwc);

	if (!event->type.is_devspec)
		dwc3_endpoint_interrupt(dwc, &event->depevt);
	else if (event->type.type == DWC3_EVENT_TYPE_DEV)
		dwc3_gadget_interrupt(dwc, &event->devt);
	else
		dev_err(dwc->dev, "UNKNOWN IRQ type %d\n", event->raw);
}

static irqreturn_t dwc3_process_event_buf(struct dwc3_event_buffer *evt)
{
	struct dwc3 *dwc = evt->dwc;
	irqreturn_t ret = IRQ_NONE;
	int left;
	u32 reg;

	left = evt->count;

	if (!(evt->flags & DWC3_EVENT_PENDING))
		return IRQ_NONE;

	while (left > 0) {
		union dwc3_event event;

		event.raw = *(u32 *) (evt->cache + evt->lpos);

		dwc3_process_event_entry(dwc, &event);

		/*
		 * FIXME we wrap around correctly to the next entry as
		 * almost all entries are 4 bytes in size. There is one
		 * entry which has 12 bytes which is a regular entry
		 * followed by 8 bytes data. ATM I don't know how
		 * things are organized if we get next to the a
		 * boundary so I worry about that once we try to handle
		 * that.
		 */
		evt->lpos = (evt->lpos + 4) % evt->length;
		left -= 4;
	}

	evt->count = 0;
	evt->flags &= ~DWC3_EVENT_PENDING;
	ret = IRQ_HANDLED;

	/* Unmask interrupt */
	reg = dwc3_readl(dwc->regs, DWC3_GEVNTSIZ(0));
	reg &= ~DWC3_GEVNTSIZ_INTMASK;
	dwc3_writel(dwc->regs, DWC3_GEVNTSIZ(0), reg);

	if (dwc->imod_interval) {
		dwc3_writel(dwc->regs, DWC3_GEVNTCOUNT(0), DWC3_GEVNTCOUNT_EHB);
		dwc3_writel(dwc->regs, DWC3_DEV_IMOD(0), dwc->imod_interval);
	}

	return ret;
}

static irqreturn_t dwc3_thread_interrupt(int irq, void *_evt)
{
	struct dwc3_event_buffer *evt = _evt;
	struct dwc3 *dwc = evt->dwc;
	unsigned long flags;
	irqreturn_t ret = IRQ_NONE;

	spin_lock_irqsave(&dwc->lock, flags);
	ret = dwc3_process_event_buf(evt);
	spin_unlock_irqrestore(&dwc->lock, flags);

	return ret;
}

static irqreturn_t dwc3_check_event_buf(struct dwc3_event_buffer *evt)
{
	struct dwc3 *dwc = evt->dwc;
	u32 amount;
	u32 count;
	u32 reg;

	if (pm_runtime_suspended(dwc->dev)) {
		pm_runtime_get(dwc->dev);
		disable_irq_nosync(dwc->irq_gadget);
		dwc->pending_events = true;
		return IRQ_HANDLED;
	}

	/*
	 * With PCIe legacy interrupt, test shows that top-half irq handler can
	 * be called again after HW interrupt deassertion. Check if bottom-half
	 * irq event handler completes before caching new event to prevent
	 * losing events.
	 */
	if (evt->flags & DWC3_EVENT_PENDING)
		return IRQ_HANDLED;

	count = dwc3_readl(dwc->regs, DWC3_GEVNTCOUNT(0));
	count &= DWC3_GEVNTCOUNT_MASK;
	if (!count)
		return IRQ_NONE;

	evt->count = count;
	evt->flags |= DWC3_EVENT_PENDING;

	/* Mask interrupt */
	reg = dwc3_readl(dwc->regs, DWC3_GEVNTSIZ(0));
	reg |= DWC3_GEVNTSIZ_INTMASK;
	dwc3_writel(dwc->regs, DWC3_GEVNTSIZ(0), reg);

	amount = min(count, evt->length - evt->lpos);
	memcpy(evt->cache + evt->lpos, evt->buf + evt->lpos, amount);

	if (amount < count)
		memcpy(evt->cache, evt->buf, count - amount);

	dwc3_writel(dwc->regs, DWC3_GEVNTCOUNT(0), count);

	return IRQ_WAKE_THREAD;
}

static irqreturn_t dwc3_interrupt(int irq, void *_evt)
{
	struct dwc3_event_buffer	*evt = _evt;

	return dwc3_check_event_buf(evt);
}

static int dwc3_gadget_get_irq(struct dwc3 *dwc)
{
	struct platform_device *dwc3_pdev = to_platform_device(dwc->dev);
	int irq;

	irq = platform_get_irq_byname_optional(dwc3_pdev, "peripheral");
	if (irq > 0)
		goto out;

	if (irq == -EPROBE_DEFER)
		goto out;

	irq = platform_get_irq_byname_optional(dwc3_pdev, "dwc_usb3");
	if (irq > 0)
		goto out;

	if (irq == -EPROBE_DEFER)
		goto out;

	irq = platform_get_irq(dwc3_pdev, 0);
	if (irq > 0)
		goto out;

	if (!irq)
		irq = -EINVAL;

out:
	return irq;
}

static void dwc_gadget_release(struct device *dev)
{
	struct usb_gadget *gadget = container_of(dev, struct usb_gadget, dev);

	kfree(gadget);
}

/**
 * dwc3_gadget_init - initializes gadget related registers
 * @dwc: pointer to our controller context structure
 *
 * Returns 0 on success otherwise negative errno.
 */
int dwc3_gadget_init(struct dwc3 *dwc)
{
	int ret;
	int irq;
	struct device *dev;

	irq = dwc3_gadget_get_irq(dwc);
	if (irq < 0) {
		ret = irq;
		goto err0;
	}

	dwc->irq_gadget = irq;

	dwc->ep0_trb = dma_alloc_coherent(dwc->sysdev,
					  sizeof(*dwc->ep0_trb) * 2,
					  &dwc->ep0_trb_addr, GFP_KERNEL);
	if (!dwc->ep0_trb) {
		dev_err(dwc->dev, "failed to allocate ep0 trb\n");
		ret = -ENOMEM;
		goto err0;
	}

	dwc->setup_buf = kzalloc(DWC3_EP0_SETUP_SIZE, GFP_KERNEL);
	if (!dwc->setup_buf) {
		ret = -ENOMEM;
		goto err1;
	}

	dwc->bounce = dma_alloc_coherent(dwc->sysdev, DWC3_BOUNCE_SIZE,
			&dwc->bounce_addr, GFP_KERNEL);
	if (!dwc->bounce) {
		ret = -ENOMEM;
		goto err2;
	}

	init_completion(&dwc->ep0_in_setup);
	dwc->gadget = kzalloc(sizeof(struct usb_gadget), GFP_KERNEL);
	if (!dwc->gadget) {
		ret = -ENOMEM;
		goto err3;
	}


	usb_initialize_gadget(dwc->dev, dwc->gadget, dwc_gadget_release);
	dev				= &dwc->gadget->dev;
	dev->platform_data		= dwc;
	dwc->gadget->ops		= &dwc3_gadget_ops;
	dwc->gadget->speed		= USB_SPEED_UNKNOWN;
	dwc->gadget->ssp_rate		= USB_SSP_GEN_UNKNOWN;
	dwc->gadget->sg_supported	= true;
	dwc->gadget->name		= "dwc3-gadget";
	dwc->gadget->lpm_capable	= !dwc->usb2_gadget_lpm_disable;

	/*
	 * FIXME We might be setting max_speed to <SUPER, however versions
	 * <2.20a of dwc3 have an issue with metastability (documented
	 * elsewhere in this driver) which tells us we can't set max speed to
	 * anything lower than SUPER.
	 *
	 * Because gadget.max_speed is only used by composite.c and function
	 * drivers (i.e. it won't go into dwc3's registers) we are allowing this
	 * to happen so we avoid sending SuperSpeed Capability descriptor
	 * together with our BOS descriptor as that could confuse host into
	 * thinking we can handle super speed.
	 *
	 * Note that, in fact, we won't even support GetBOS requests when speed
	 * is less than super speed because we don't have means, yet, to tell
	 * composite.c that we are USB 2.0 + LPM ECN.
	 */
	if (DWC3_VER_IS_PRIOR(DWC3, 220A) &&
	    !dwc->dis_metastability_quirk)
		dev_info(dwc->dev, "changing max_speed on rev %08x\n",
				dwc->revision);

	dwc->gadget->max_speed		= dwc->maximum_speed;
	dwc->gadget->max_ssp_rate	= dwc->max_ssp_rate;

	/*
	 * REVISIT: Here we should clear all pending IRQs to be
	 * sure we're starting from a well known location.
	 */

	ret = dwc3_gadget_init_endpoints(dwc, dwc->num_eps);
	if (ret)
		goto err4;

	ret = usb_add_gadget(dwc->gadget);
	if (ret) {
		dev_err(dwc->dev, "failed to add gadget\n");
		goto err5;
	}

	if (DWC3_IP_IS(DWC32) && dwc->maximum_speed == USB_SPEED_SUPER_PLUS)
		dwc3_gadget_set_ssp_rate(dwc->gadget, dwc->max_ssp_rate);
	else
		dwc3_gadget_set_speed(dwc->gadget, dwc->maximum_speed);

	return 0;

err5:
	dwc3_gadget_free_endpoints(dwc);
err4:
	usb_put_gadget(dwc->gadget);
	dwc->gadget = NULL;
err3:
	dma_free_coherent(dwc->sysdev, DWC3_BOUNCE_SIZE, dwc->bounce,
			dwc->bounce_addr);

err2:
	kfree(dwc->setup_buf);

err1:
	dma_free_coherent(dwc->sysdev, sizeof(*dwc->ep0_trb) * 2,
			dwc->ep0_trb, dwc->ep0_trb_addr);

err0:
	return ret;
}

/* -------------------------------------------------------------------------- */

void dwc3_gadget_exit(struct dwc3 *dwc)
{
<<<<<<< HEAD
=======
	if (!dwc->gadget)
		return;

>>>>>>> cd4220d2
	usb_del_gadget(dwc->gadget);
	dwc3_gadget_free_endpoints(dwc);
	usb_put_gadget(dwc->gadget);
	dma_free_coherent(dwc->sysdev, DWC3_BOUNCE_SIZE, dwc->bounce,
			  dwc->bounce_addr);
	kfree(dwc->setup_buf);
	dma_free_coherent(dwc->sysdev, sizeof(*dwc->ep0_trb) * 2,
			  dwc->ep0_trb, dwc->ep0_trb_addr);
}

int dwc3_gadget_suspend(struct dwc3 *dwc)
{
	if (!dwc->gadget_driver)
		return 0;

	dwc3_gadget_run_stop(dwc, false, false);
	dwc3_disconnect_gadget(dwc);
	__dwc3_gadget_stop(dwc);

	return 0;
}

int dwc3_gadget_resume(struct dwc3 *dwc)
{
	int			ret;

	if (!dwc->gadget_driver)
		return 0;

	ret = __dwc3_gadget_start(dwc);
	if (ret < 0)
		goto err0;

	ret = dwc3_gadget_run_stop(dwc, true, false);
	if (ret < 0)
		goto err1;

	return 0;

err1:
	__dwc3_gadget_stop(dwc);

err0:
	return ret;
}

void dwc3_gadget_process_pending_events(struct dwc3 *dwc)
{
	if (dwc->pending_events) {
		dwc3_interrupt(dwc->irq_gadget, dwc->ev_buf);
		dwc->pending_events = false;
		enable_irq(dwc->irq_gadget);
	}
}<|MERGE_RESOLUTION|>--- conflicted
+++ resolved
@@ -4068,12 +4068,9 @@
 
 void dwc3_gadget_exit(struct dwc3 *dwc)
 {
-<<<<<<< HEAD
-=======
 	if (!dwc->gadget)
 		return;
 
->>>>>>> cd4220d2
 	usb_del_gadget(dwc->gadget);
 	dwc3_gadget_free_endpoints(dwc);
 	usb_put_gadget(dwc->gadget);
