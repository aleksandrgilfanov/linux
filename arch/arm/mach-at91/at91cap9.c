/*
 * arch/arm/mach-at91/at91cap9.c
 *
 *  Copyright (C) 2007 Stelian Pop <stelian.pop@leadtechdesign.com>
 *  Copyright (C) 2007 Lead Tech Design <www.leadtechdesign.com>
 *  Copyright (C) 2007 Atmel Corporation.
 *
 * This program is free software; you can redistribute it and/or modify
 * it under the terms of the GNU General Public License as published by
 * the Free Software Foundation; either version 2 of the License, or
 * (at your option) any later version.
 *
 */

#include <linux/module.h>

#include <asm/irq.h>
#include <asm/mach/arch.h>
#include <asm/mach/map.h>

#include <mach/cpu.h>
#include <mach/at91cap9.h>
#include <mach/at91_pmc.h>
<<<<<<< HEAD
#include <mach/at91_rstc.h>
=======
>>>>>>> c16fa4f2

#include "soc.h"
#include "generic.h"
#include "clock.h"
#include "sam9_smc.h"

/* --------------------------------------------------------------------
 *  Clocks
 * -------------------------------------------------------------------- */

/*
 * The peripheral clocks.
 */
static struct clk pioABCD_clk = {
	.name		= "pioABCD_clk",
	.pmc_mask	= 1 << AT91CAP9_ID_PIOABCD,
	.type		= CLK_TYPE_PERIPHERAL,
};
static struct clk mpb0_clk = {
	.name		= "mpb0_clk",
	.pmc_mask	= 1 << AT91CAP9_ID_MPB0,
	.type		= CLK_TYPE_PERIPHERAL,
};
static struct clk mpb1_clk = {
	.name		= "mpb1_clk",
	.pmc_mask	= 1 << AT91CAP9_ID_MPB1,
	.type		= CLK_TYPE_PERIPHERAL,
};
static struct clk mpb2_clk = {
	.name		= "mpb2_clk",
	.pmc_mask	= 1 << AT91CAP9_ID_MPB2,
	.type		= CLK_TYPE_PERIPHERAL,
};
static struct clk mpb3_clk = {
	.name		= "mpb3_clk",
	.pmc_mask	= 1 << AT91CAP9_ID_MPB3,
	.type		= CLK_TYPE_PERIPHERAL,
};
static struct clk mpb4_clk = {
	.name		= "mpb4_clk",
	.pmc_mask	= 1 << AT91CAP9_ID_MPB4,
	.type		= CLK_TYPE_PERIPHERAL,
};
static struct clk usart0_clk = {
	.name		= "usart0_clk",
	.pmc_mask	= 1 << AT91CAP9_ID_US0,
	.type		= CLK_TYPE_PERIPHERAL,
};
static struct clk usart1_clk = {
	.name		= "usart1_clk",
	.pmc_mask	= 1 << AT91CAP9_ID_US1,
	.type		= CLK_TYPE_PERIPHERAL,
};
static struct clk usart2_clk = {
	.name		= "usart2_clk",
	.pmc_mask	= 1 << AT91CAP9_ID_US2,
	.type		= CLK_TYPE_PERIPHERAL,
};
static struct clk mmc0_clk = {
	.name		= "mci0_clk",
	.pmc_mask	= 1 << AT91CAP9_ID_MCI0,
	.type		= CLK_TYPE_PERIPHERAL,
};
static struct clk mmc1_clk = {
	.name		= "mci1_clk",
	.pmc_mask	= 1 << AT91CAP9_ID_MCI1,
	.type		= CLK_TYPE_PERIPHERAL,
};
static struct clk can_clk = {
	.name		= "can_clk",
	.pmc_mask	= 1 << AT91CAP9_ID_CAN,
	.type		= CLK_TYPE_PERIPHERAL,
};
static struct clk twi_clk = {
	.name		= "twi_clk",
	.pmc_mask	= 1 << AT91CAP9_ID_TWI,
	.type		= CLK_TYPE_PERIPHERAL,
};
static struct clk spi0_clk = {
	.name		= "spi0_clk",
	.pmc_mask	= 1 << AT91CAP9_ID_SPI0,
	.type		= CLK_TYPE_PERIPHERAL,
};
static struct clk spi1_clk = {
	.name		= "spi1_clk",
	.pmc_mask	= 1 << AT91CAP9_ID_SPI1,
	.type		= CLK_TYPE_PERIPHERAL,
};
static struct clk ssc0_clk = {
	.name		= "ssc0_clk",
	.pmc_mask	= 1 << AT91CAP9_ID_SSC0,
	.type		= CLK_TYPE_PERIPHERAL,
};
static struct clk ssc1_clk = {
	.name		= "ssc1_clk",
	.pmc_mask	= 1 << AT91CAP9_ID_SSC1,
	.type		= CLK_TYPE_PERIPHERAL,
};
static struct clk ac97_clk = {
	.name		= "ac97_clk",
	.pmc_mask	= 1 << AT91CAP9_ID_AC97C,
	.type		= CLK_TYPE_PERIPHERAL,
};
static struct clk tcb_clk = {
	.name		= "tcb_clk",
	.pmc_mask	= 1 << AT91CAP9_ID_TCB,
	.type		= CLK_TYPE_PERIPHERAL,
};
static struct clk pwm_clk = {
	.name		= "pwm_clk",
	.pmc_mask	= 1 << AT91CAP9_ID_PWMC,
	.type		= CLK_TYPE_PERIPHERAL,
};
static struct clk macb_clk = {
	.name		= "pclk",
	.pmc_mask	= 1 << AT91CAP9_ID_EMAC,
	.type		= CLK_TYPE_PERIPHERAL,
};
static struct clk aestdes_clk = {
	.name		= "aestdes_clk",
	.pmc_mask	= 1 << AT91CAP9_ID_AESTDES,
	.type		= CLK_TYPE_PERIPHERAL,
};
static struct clk adc_clk = {
	.name		= "adc_clk",
	.pmc_mask	= 1 << AT91CAP9_ID_ADC,
	.type		= CLK_TYPE_PERIPHERAL,
};
static struct clk isi_clk = {
	.name		= "isi_clk",
	.pmc_mask	= 1 << AT91CAP9_ID_ISI,
	.type		= CLK_TYPE_PERIPHERAL,
};
static struct clk lcdc_clk = {
	.name		= "lcdc_clk",
	.pmc_mask	= 1 << AT91CAP9_ID_LCDC,
	.type		= CLK_TYPE_PERIPHERAL,
};
static struct clk dma_clk = {
	.name		= "dma_clk",
	.pmc_mask	= 1 << AT91CAP9_ID_DMA,
	.type		= CLK_TYPE_PERIPHERAL,
};
static struct clk udphs_clk = {
	.name		= "udphs_clk",
	.pmc_mask	= 1 << AT91CAP9_ID_UDPHS,
	.type		= CLK_TYPE_PERIPHERAL,
};
static struct clk ohci_clk = {
	.name		= "ohci_clk",
	.pmc_mask	= 1 << AT91CAP9_ID_UHP,
	.type		= CLK_TYPE_PERIPHERAL,
};

static struct clk *periph_clocks[] __initdata = {
	&pioABCD_clk,
	&mpb0_clk,
	&mpb1_clk,
	&mpb2_clk,
	&mpb3_clk,
	&mpb4_clk,
	&usart0_clk,
	&usart1_clk,
	&usart2_clk,
	&mmc0_clk,
	&mmc1_clk,
	&can_clk,
	&twi_clk,
	&spi0_clk,
	&spi1_clk,
	&ssc0_clk,
	&ssc1_clk,
	&ac97_clk,
	&tcb_clk,
	&pwm_clk,
	&macb_clk,
	&aestdes_clk,
	&adc_clk,
	&isi_clk,
	&lcdc_clk,
	&dma_clk,
	&udphs_clk,
	&ohci_clk,
	// irq0 .. irq1
};

static struct clk_lookup periph_clocks_lookups[] = {
	/* One additional fake clock for macb_hclk */
	CLKDEV_CON_ID("hclk", &macb_clk),
	CLKDEV_CON_DEV_ID("hclk", "atmel_usba_udc", &utmi_clk),
	CLKDEV_CON_DEV_ID("pclk", "atmel_usba_udc", &udphs_clk),
	CLKDEV_CON_DEV_ID("mci_clk", "at91_mci.0", &mmc0_clk),
	CLKDEV_CON_DEV_ID("mci_clk", "at91_mci.1", &mmc1_clk),
	CLKDEV_CON_DEV_ID("spi_clk", "atmel_spi.0", &spi0_clk),
	CLKDEV_CON_DEV_ID("spi_clk", "atmel_spi.1", &spi1_clk),
	CLKDEV_CON_DEV_ID("t0_clk", "atmel_tcb.0", &tcb_clk),
	CLKDEV_CON_DEV_ID("pclk", "ssc.0", &ssc0_clk),
	CLKDEV_CON_DEV_ID("pclk", "ssc.1", &ssc1_clk),
	/* fake hclk clock */
	CLKDEV_CON_DEV_ID("hclk", "at91_ohci", &ohci_clk),
	CLKDEV_CON_ID("pioA", &pioABCD_clk),
	CLKDEV_CON_ID("pioB", &pioABCD_clk),
	CLKDEV_CON_ID("pioC", &pioABCD_clk),
	CLKDEV_CON_ID("pioD", &pioABCD_clk),
};

static struct clk_lookup usart_clocks_lookups[] = {
	CLKDEV_CON_DEV_ID("usart", "atmel_usart.0", &mck),
	CLKDEV_CON_DEV_ID("usart", "atmel_usart.1", &usart0_clk),
	CLKDEV_CON_DEV_ID("usart", "atmel_usart.2", &usart1_clk),
	CLKDEV_CON_DEV_ID("usart", "atmel_usart.3", &usart2_clk),
};

/*
 * The four programmable clocks.
 * You must configure pin multiplexing to bring these signals out.
 */
static struct clk pck0 = {
	.name		= "pck0",
	.pmc_mask	= AT91_PMC_PCK0,
	.type		= CLK_TYPE_PROGRAMMABLE,
	.id		= 0,
};
static struct clk pck1 = {
	.name		= "pck1",
	.pmc_mask	= AT91_PMC_PCK1,
	.type		= CLK_TYPE_PROGRAMMABLE,
	.id		= 1,
};
static struct clk pck2 = {
	.name		= "pck2",
	.pmc_mask	= AT91_PMC_PCK2,
	.type		= CLK_TYPE_PROGRAMMABLE,
	.id		= 2,
};
static struct clk pck3 = {
	.name		= "pck3",
	.pmc_mask	= AT91_PMC_PCK3,
	.type		= CLK_TYPE_PROGRAMMABLE,
	.id		= 3,
};

static void __init at91cap9_register_clocks(void)
{
	int i;

	for (i = 0; i < ARRAY_SIZE(periph_clocks); i++)
		clk_register(periph_clocks[i]);

	clkdev_add_table(periph_clocks_lookups,
			 ARRAY_SIZE(periph_clocks_lookups));
	clkdev_add_table(usart_clocks_lookups,
			 ARRAY_SIZE(usart_clocks_lookups));

	clk_register(&pck0);
	clk_register(&pck1);
	clk_register(&pck2);
	clk_register(&pck3);
}

static struct clk_lookup console_clock_lookup;

void __init at91cap9_set_console_clock(int id)
{
	if (id >= ARRAY_SIZE(usart_clocks_lookups))
		return;

	console_clock_lookup.con_id = "usart";
	console_clock_lookup.clk = usart_clocks_lookups[id].clk;
	clkdev_add(&console_clock_lookup);
}

/* --------------------------------------------------------------------
 *  GPIO
 * -------------------------------------------------------------------- */

static struct at91_gpio_bank at91cap9_gpio[] __initdata = {
	{
		.id		= AT91CAP9_ID_PIOABCD,
		.regbase	= AT91CAP9_BASE_PIOA,
	}, {
		.id		= AT91CAP9_ID_PIOABCD,
		.regbase	= AT91CAP9_BASE_PIOB,
	}, {
		.id		= AT91CAP9_ID_PIOABCD,
		.regbase	= AT91CAP9_BASE_PIOC,
	}, {
		.id		= AT91CAP9_ID_PIOABCD,
		.regbase	= AT91CAP9_BASE_PIOD,
	}
};

<<<<<<< HEAD
static void at91cap9_restart(char mode, const char *cmd)
{
	at91_sys_write(AT91_RSTC_CR, AT91_RSTC_KEY | AT91_RSTC_PROCRST | AT91_RSTC_PERRST);
}

=======
>>>>>>> c16fa4f2
/* --------------------------------------------------------------------
 *  AT91CAP9 processor initialization
 * -------------------------------------------------------------------- */

static void __init at91cap9_map_io(void)
{
	at91_init_sram(0, AT91CAP9_SRAM_BASE, AT91CAP9_SRAM_SIZE);
}

static void __init at91cap9_ioremap_registers(void)
{
	at91_ioremap_shdwc(AT91CAP9_BASE_SHDWC);
<<<<<<< HEAD
=======
	at91_ioremap_rstc(AT91CAP9_BASE_RSTC);
>>>>>>> c16fa4f2
	at91sam926x_ioremap_pit(AT91CAP9_BASE_PIT);
	at91sam9_ioremap_smc(0, AT91CAP9_BASE_SMC);
}

static void __init at91cap9_initialize(void)
{
<<<<<<< HEAD
	arm_pm_restart = at91cap9_restart;
=======
	arm_pm_restart = at91sam9g45_restart;
>>>>>>> c16fa4f2
	at91_extern_irq = (1 << AT91CAP9_ID_IRQ0) | (1 << AT91CAP9_ID_IRQ1);

	/* Register GPIO subsystem */
	at91_gpio_init(at91cap9_gpio, 4);

	/* Remember the silicon revision */
	if (cpu_is_at91cap9_revB())
		system_rev = 0xB;
	else if (cpu_is_at91cap9_revC())
		system_rev = 0xC;
}

/* --------------------------------------------------------------------
 *  Interrupt initialization
 * -------------------------------------------------------------------- */

/*
 * The default interrupt priority levels (0 = lowest, 7 = highest).
 */
static unsigned int at91cap9_default_irq_priority[NR_AIC_IRQS] __initdata = {
	7,	/* Advanced Interrupt Controller (FIQ) */
	7,	/* System Peripherals */
	1,	/* Parallel IO Controller A, B, C and D */
	0,	/* MP Block Peripheral 0 */
	0,	/* MP Block Peripheral 1 */
	0,	/* MP Block Peripheral 2 */
	0,	/* MP Block Peripheral 3 */
	0,	/* MP Block Peripheral 4 */
	5,	/* USART 0 */
	5,	/* USART 1 */
	5,	/* USART 2 */
	0,	/* Multimedia Card Interface 0 */
	0,	/* Multimedia Card Interface 1 */
	3,	/* CAN */
	6,	/* Two-Wire Interface */
	5,	/* Serial Peripheral Interface 0 */
	5,	/* Serial Peripheral Interface 1 */
	4,	/* Serial Synchronous Controller 0 */
	4,	/* Serial Synchronous Controller 1 */
	5,	/* AC97 Controller */
	0,	/* Timer Counter 0, 1 and 2 */
	0,	/* Pulse Width Modulation Controller */
	3,	/* Ethernet */
	0,	/* Advanced Encryption Standard, Triple DES*/
	0,	/* Analog-to-Digital Converter */
	0,	/* Image Sensor Interface */
	3,	/* LCD Controller */
	0,	/* DMA Controller */
	2,	/* USB Device Port */
	2,	/* USB Host port */
	0,	/* Advanced Interrupt Controller (IRQ0) */
	0,	/* Advanced Interrupt Controller (IRQ1) */
};

struct at91_init_soc __initdata at91cap9_soc = {
	.map_io = at91cap9_map_io,
	.default_irq_priority = at91cap9_default_irq_priority,
	.ioremap_registers = at91cap9_ioremap_registers,
	.register_clocks = at91cap9_register_clocks,
	.init = at91cap9_initialize,
};<|MERGE_RESOLUTION|>--- conflicted
+++ resolved
@@ -21,10 +21,6 @@
 #include <mach/cpu.h>
 #include <mach/at91cap9.h>
 #include <mach/at91_pmc.h>
-<<<<<<< HEAD
-#include <mach/at91_rstc.h>
-=======
->>>>>>> c16fa4f2
 
 #include "soc.h"
 #include "generic.h"
@@ -317,14 +313,6 @@
 	}
 };
 
-<<<<<<< HEAD
-static void at91cap9_restart(char mode, const char *cmd)
-{
-	at91_sys_write(AT91_RSTC_CR, AT91_RSTC_KEY | AT91_RSTC_PROCRST | AT91_RSTC_PERRST);
-}
-
-=======
->>>>>>> c16fa4f2
 /* --------------------------------------------------------------------
  *  AT91CAP9 processor initialization
  * -------------------------------------------------------------------- */
@@ -337,21 +325,14 @@
 static void __init at91cap9_ioremap_registers(void)
 {
 	at91_ioremap_shdwc(AT91CAP9_BASE_SHDWC);
-<<<<<<< HEAD
-=======
 	at91_ioremap_rstc(AT91CAP9_BASE_RSTC);
->>>>>>> c16fa4f2
 	at91sam926x_ioremap_pit(AT91CAP9_BASE_PIT);
 	at91sam9_ioremap_smc(0, AT91CAP9_BASE_SMC);
 }
 
 static void __init at91cap9_initialize(void)
 {
-<<<<<<< HEAD
-	arm_pm_restart = at91cap9_restart;
-=======
 	arm_pm_restart = at91sam9g45_restart;
->>>>>>> c16fa4f2
 	at91_extern_irq = (1 << AT91CAP9_ID_IRQ0) | (1 << AT91CAP9_ID_IRQ1);
 
 	/* Register GPIO subsystem */
