--- conflicted
+++ resolved
@@ -472,23 +472,6 @@
 	 */
 	if (is_vma_resv_set(vma, HPAGE_RESV_OWNER))
 		return 1;
-<<<<<<< HEAD
-
-	return 0;
-}
-
-static void copy_gigantic_page(struct page *dst, struct page *src)
-{
-	int i;
-	struct hstate *h = page_hstate(src);
-	struct page *dst_base = dst;
-	struct page *src_base = src;
-
-	for (i = 0; i < pages_per_huge_page(h); ) {
-		cond_resched();
-		copy_highpage(dst, src);
-=======
->>>>>>> d8ec26d7
 
 	return 0;
 }
@@ -2738,11 +2721,7 @@
 	page_cache_release(old_page);
 
 	/* Caller expects lock to be held */
-<<<<<<< HEAD
-	spin_lock(&mm->page_table_lock);
-=======
 	spin_lock(ptl);
->>>>>>> d8ec26d7
 	return 0;
 }
 
