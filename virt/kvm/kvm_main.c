--- conflicted
+++ resolved
@@ -49,10 +49,7 @@
 #include <linux/sort.h>
 #include <linux/bsearch.h>
 #include <linux/io.h>
-<<<<<<< HEAD
-=======
 #include <linux/lockdep.h>
->>>>>>> 4b972a01
 
 #include <asm/processor.h>
 #include <asm/ioctl.h>
@@ -1761,15 +1758,10 @@
 	if (pfn_valid(pfn)) {
 		page = pfn_to_page(pfn);
 		hva = kmap(page);
-<<<<<<< HEAD
-	} else {
-		hva = memremap(pfn_to_hpa(pfn), PAGE_SIZE, MEMREMAP_WB);
-=======
 #ifdef CONFIG_HAS_IOMEM
 	} else {
 		hva = memremap(pfn_to_hpa(pfn), PAGE_SIZE, MEMREMAP_WB);
 #endif
->>>>>>> 4b972a01
 	}
 
 	if (!hva)
@@ -1800,15 +1792,10 @@
 
 	if (map->page)
 		kunmap(map->page);
-<<<<<<< HEAD
-	else
-		memunmap(map->hva);
-=======
 #ifdef CONFIG_HAS_IOMEM
 	else
 		memunmap(map->hva);
 #endif
->>>>>>> 4b972a01
 
 	if (dirty) {
 		kvm_vcpu_mark_page_dirty(vcpu, map->gfn);
@@ -3161,11 +3148,6 @@
 	case KVM_CAP_MULTI_ADDRESS_SPACE:
 		return KVM_ADDRESS_SPACE_NUM;
 #endif
-<<<<<<< HEAD
-	case KVM_CAP_MAX_VCPU_ID:
-		return KVM_MAX_VCPU_ID;
-=======
->>>>>>> 4b972a01
 	case KVM_CAP_NR_MEMSLOTS:
 		return KVM_USER_MEM_SLOTS;
 	default:
