/*
 * Kernel-based Virtual Machine driver for Linux
 *
 * This module enables machines with Intel VT-x extensions to run virtual
 * machines without emulation or binary translation.
 *
 * Copyright (C) 2006 Qumranet, Inc.
 * Copyright 2010 Red Hat, Inc. and/or its affiliates.
 *
 * Authors:
 *   Avi Kivity   <avi@qumranet.com>
 *   Yaniv Kamay  <yaniv@qumranet.com>
 *
 * This work is licensed under the terms of the GNU GPL, version 2.  See
 * the COPYING file in the top-level directory.
 *
 */

#include <kvm/iodev.h>

#include <linux/kvm_host.h>
#include <linux/kvm.h>
#include <linux/module.h>
#include <linux/errno.h>
#include <linux/percpu.h>
#include <linux/mm.h>
#include <linux/miscdevice.h>
#include <linux/vmalloc.h>
#include <linux/reboot.h>
#include <linux/debugfs.h>
#include <linux/highmem.h>
#include <linux/file.h>
#include <linux/syscore_ops.h>
#include <linux/cpu.h>
#include <linux/sched/signal.h>
#include <linux/sched/mm.h>
#include <linux/sched/stat.h>
#include <linux/cpumask.h>
#include <linux/smp.h>
#include <linux/anon_inodes.h>
#include <linux/profile.h>
#include <linux/kvm_para.h>
#include <linux/pagemap.h>
#include <linux/mman.h>
#include <linux/swap.h>
#include <linux/bitops.h>
#include <linux/spinlock.h>
#include <linux/compat.h>
#include <linux/srcu.h>
#include <linux/hugetlb.h>
#include <linux/slab.h>
#include <linux/sort.h>
#include <linux/bsearch.h>

#include <asm/processor.h>
#include <asm/io.h>
#include <asm/ioctl.h>
#include <linux/uaccess.h>
#include <asm/pgtable.h>

#include "coalesced_mmio.h"
#include "async_pf.h"
#include "vfio.h"

#define CREATE_TRACE_POINTS
#include <trace/events/kvm.h>

/* Worst case buffer size needed for holding an integer. */
#define ITOA_MAX_LEN 12

MODULE_AUTHOR("Qumranet");
MODULE_LICENSE("GPL");

/* Architectures should define their poll value according to the halt latency */
unsigned int halt_poll_ns = KVM_HALT_POLL_NS_DEFAULT;
module_param(halt_poll_ns, uint, 0644);
EXPORT_SYMBOL_GPL(halt_poll_ns);

/* Default doubles per-vcpu halt_poll_ns. */
unsigned int halt_poll_ns_grow = 2;
module_param(halt_poll_ns_grow, uint, 0644);
EXPORT_SYMBOL_GPL(halt_poll_ns_grow);

/* Default resets per-vcpu halt_poll_ns . */
unsigned int halt_poll_ns_shrink;
module_param(halt_poll_ns_shrink, uint, 0644);
EXPORT_SYMBOL_GPL(halt_poll_ns_shrink);

/*
 * Ordering of locks:
 *
 *	kvm->lock --> kvm->slots_lock --> kvm->irq_lock
 */

DEFINE_SPINLOCK(kvm_lock);
static DEFINE_RAW_SPINLOCK(kvm_count_lock);
LIST_HEAD(vm_list);

static cpumask_var_t cpus_hardware_enabled;
static int kvm_usage_count;
static atomic_t hardware_enable_failed;

struct kmem_cache *kvm_vcpu_cache;
EXPORT_SYMBOL_GPL(kvm_vcpu_cache);

static __read_mostly struct preempt_ops kvm_preempt_ops;

struct dentry *kvm_debugfs_dir;
EXPORT_SYMBOL_GPL(kvm_debugfs_dir);

static int kvm_debugfs_num_entries;
static const struct file_operations *stat_fops_per_vm[];

static long kvm_vcpu_ioctl(struct file *file, unsigned int ioctl,
			   unsigned long arg);
#ifdef CONFIG_KVM_COMPAT
static long kvm_vcpu_compat_ioctl(struct file *file, unsigned int ioctl,
				  unsigned long arg);
#endif
static int hardware_enable_all(void);
static void hardware_disable_all(void);

static void kvm_io_bus_destroy(struct kvm_io_bus *bus);

static void mark_page_dirty_in_slot(struct kvm_memory_slot *memslot, gfn_t gfn);

__visible bool kvm_rebooting;
EXPORT_SYMBOL_GPL(kvm_rebooting);

static bool largepages_enabled = true;

#define KVM_EVENT_CREATE_VM 0
#define KVM_EVENT_DESTROY_VM 1
static void kvm_uevent_notify_change(unsigned int type, struct kvm *kvm);
static unsigned long long kvm_createvm_count;
static unsigned long long kvm_active_vms;

__weak void kvm_arch_mmu_notifier_invalidate_range(struct kvm *kvm,
		unsigned long start, unsigned long end)
{
}

bool kvm_is_reserved_pfn(kvm_pfn_t pfn)
{
	if (pfn_valid(pfn))
		return PageReserved(pfn_to_page(pfn));

	return true;
}

/*
 * Switches to specified vcpu, until a matching vcpu_put()
 */
void vcpu_load(struct kvm_vcpu *vcpu)
{
	int cpu = get_cpu();
	preempt_notifier_register(&vcpu->preempt_notifier);
	kvm_arch_vcpu_load(vcpu, cpu);
	put_cpu();
}
EXPORT_SYMBOL_GPL(vcpu_load);

void vcpu_put(struct kvm_vcpu *vcpu)
{
	preempt_disable();
	kvm_arch_vcpu_put(vcpu);
	preempt_notifier_unregister(&vcpu->preempt_notifier);
	preempt_enable();
}
EXPORT_SYMBOL_GPL(vcpu_put);

/* TODO: merge with kvm_arch_vcpu_should_kick */
static bool kvm_request_needs_ipi(struct kvm_vcpu *vcpu, unsigned req)
{
	int mode = kvm_vcpu_exiting_guest_mode(vcpu);

	/*
	 * We need to wait for the VCPU to reenable interrupts and get out of
	 * READING_SHADOW_PAGE_TABLES mode.
	 */
	if (req & KVM_REQUEST_WAIT)
		return mode != OUTSIDE_GUEST_MODE;

	/*
	 * Need to kick a running VCPU, but otherwise there is nothing to do.
	 */
	return mode == IN_GUEST_MODE;
}

static void ack_flush(void *_completed)
{
}

static inline bool kvm_kick_many_cpus(const struct cpumask *cpus, bool wait)
{
	if (unlikely(!cpus))
		cpus = cpu_online_mask;

	if (cpumask_empty(cpus))
		return false;

	smp_call_function_many(cpus, ack_flush, NULL, wait);
	return true;
}

bool kvm_make_all_cpus_request(struct kvm *kvm, unsigned int req)
{
	int i, cpu, me;
	cpumask_var_t cpus;
	bool called;
	struct kvm_vcpu *vcpu;

	zalloc_cpumask_var(&cpus, GFP_ATOMIC);

	me = get_cpu();
	kvm_for_each_vcpu(i, vcpu, kvm) {
		kvm_make_request(req, vcpu);
		cpu = vcpu->cpu;

		if (!(req & KVM_REQUEST_NO_WAKEUP) && kvm_vcpu_wake_up(vcpu))
			continue;

		if (cpus != NULL && cpu != -1 && cpu != me &&
		    kvm_request_needs_ipi(vcpu, req))
			__cpumask_set_cpu(cpu, cpus);
	}
	called = kvm_kick_many_cpus(cpus, !!(req & KVM_REQUEST_WAIT));
	put_cpu();
	free_cpumask_var(cpus);
	return called;
}

#ifndef CONFIG_HAVE_KVM_ARCH_TLB_FLUSH_ALL
void kvm_flush_remote_tlbs(struct kvm *kvm)
{
	/*
	 * Read tlbs_dirty before setting KVM_REQ_TLB_FLUSH in
	 * kvm_make_all_cpus_request.
	 */
	long dirty_count = smp_load_acquire(&kvm->tlbs_dirty);

	/*
	 * We want to publish modifications to the page tables before reading
	 * mode. Pairs with a memory barrier in arch-specific code.
	 * - x86: smp_mb__after_srcu_read_unlock in vcpu_enter_guest
	 * and smp_mb in walk_shadow_page_lockless_begin/end.
	 * - powerpc: smp_mb in kvmppc_prepare_to_enter.
	 *
	 * There is already an smp_mb__after_atomic() before
	 * kvm_make_all_cpus_request() reads vcpu->mode. We reuse that
	 * barrier here.
	 */
	if (kvm_make_all_cpus_request(kvm, KVM_REQ_TLB_FLUSH))
		++kvm->stat.remote_tlb_flush;
	cmpxchg(&kvm->tlbs_dirty, dirty_count, 0);
}
EXPORT_SYMBOL_GPL(kvm_flush_remote_tlbs);
#endif

void kvm_reload_remote_mmus(struct kvm *kvm)
{
	kvm_make_all_cpus_request(kvm, KVM_REQ_MMU_RELOAD);
}

int kvm_vcpu_init(struct kvm_vcpu *vcpu, struct kvm *kvm, unsigned id)
{
	struct page *page;
	int r;

	mutex_init(&vcpu->mutex);
	vcpu->cpu = -1;
	vcpu->kvm = kvm;
	vcpu->vcpu_id = id;
	vcpu->pid = NULL;
	init_swait_queue_head(&vcpu->wq);
	kvm_async_pf_vcpu_init(vcpu);

	vcpu->pre_pcpu = -1;
	INIT_LIST_HEAD(&vcpu->blocked_vcpu_list);

	page = alloc_page(GFP_KERNEL | __GFP_ZERO);
	if (!page) {
		r = -ENOMEM;
		goto fail;
	}
	vcpu->run = page_address(page);

	kvm_vcpu_set_in_spin_loop(vcpu, false);
	kvm_vcpu_set_dy_eligible(vcpu, false);
	vcpu->preempted = false;

	r = kvm_arch_vcpu_init(vcpu);
	if (r < 0)
		goto fail_free_run;
	return 0;

fail_free_run:
	free_page((unsigned long)vcpu->run);
fail:
	return r;
}
EXPORT_SYMBOL_GPL(kvm_vcpu_init);

void kvm_vcpu_uninit(struct kvm_vcpu *vcpu)
{
	/*
	 * no need for rcu_read_lock as VCPU_RUN is the only place that
	 * will change the vcpu->pid pointer and on uninit all file
	 * descriptors are already gone.
	 */
	put_pid(rcu_dereference_protected(vcpu->pid, 1));
	kvm_arch_vcpu_uninit(vcpu);
	free_page((unsigned long)vcpu->run);
}
EXPORT_SYMBOL_GPL(kvm_vcpu_uninit);

#if defined(CONFIG_MMU_NOTIFIER) && defined(KVM_ARCH_WANT_MMU_NOTIFIER)
static inline struct kvm *mmu_notifier_to_kvm(struct mmu_notifier *mn)
{
	return container_of(mn, struct kvm, mmu_notifier);
}

static void kvm_mmu_notifier_change_pte(struct mmu_notifier *mn,
					struct mm_struct *mm,
					unsigned long address,
					pte_t pte)
{
	struct kvm *kvm = mmu_notifier_to_kvm(mn);
	int idx;

	idx = srcu_read_lock(&kvm->srcu);
	spin_lock(&kvm->mmu_lock);
	kvm->mmu_notifier_seq++;
	kvm_set_spte_hva(kvm, address, pte);
	spin_unlock(&kvm->mmu_lock);
	srcu_read_unlock(&kvm->srcu, idx);
}

static void kvm_mmu_notifier_invalidate_range_start(struct mmu_notifier *mn,
						    struct mm_struct *mm,
						    unsigned long start,
						    unsigned long end)
{
	struct kvm *kvm = mmu_notifier_to_kvm(mn);
	int need_tlb_flush = 0, idx;

	idx = srcu_read_lock(&kvm->srcu);
	spin_lock(&kvm->mmu_lock);
	/*
	 * The count increase must become visible at unlock time as no
	 * spte can be established without taking the mmu_lock and
	 * count is also read inside the mmu_lock critical section.
	 */
	kvm->mmu_notifier_count++;
	need_tlb_flush = kvm_unmap_hva_range(kvm, start, end);
	need_tlb_flush |= kvm->tlbs_dirty;
	/* we've to flush the tlb before the pages can be freed */
	if (need_tlb_flush)
		kvm_flush_remote_tlbs(kvm);

	spin_unlock(&kvm->mmu_lock);

	kvm_arch_mmu_notifier_invalidate_range(kvm, start, end);

	srcu_read_unlock(&kvm->srcu, idx);
}

static void kvm_mmu_notifier_invalidate_range_end(struct mmu_notifier *mn,
						  struct mm_struct *mm,
						  unsigned long start,
						  unsigned long end)
{
	struct kvm *kvm = mmu_notifier_to_kvm(mn);

	spin_lock(&kvm->mmu_lock);
	/*
	 * This sequence increase will notify the kvm page fault that
	 * the page that is going to be mapped in the spte could have
	 * been freed.
	 */
	kvm->mmu_notifier_seq++;
	smp_wmb();
	/*
	 * The above sequence increase must be visible before the
	 * below count decrease, which is ensured by the smp_wmb above
	 * in conjunction with the smp_rmb in mmu_notifier_retry().
	 */
	kvm->mmu_notifier_count--;
	spin_unlock(&kvm->mmu_lock);

	BUG_ON(kvm->mmu_notifier_count < 0);
}

static int kvm_mmu_notifier_clear_flush_young(struct mmu_notifier *mn,
					      struct mm_struct *mm,
					      unsigned long start,
					      unsigned long end)
{
	struct kvm *kvm = mmu_notifier_to_kvm(mn);
	int young, idx;

	idx = srcu_read_lock(&kvm->srcu);
	spin_lock(&kvm->mmu_lock);

	young = kvm_age_hva(kvm, start, end);
	if (young)
		kvm_flush_remote_tlbs(kvm);

	spin_unlock(&kvm->mmu_lock);
	srcu_read_unlock(&kvm->srcu, idx);

	return young;
}

static int kvm_mmu_notifier_clear_young(struct mmu_notifier *mn,
					struct mm_struct *mm,
					unsigned long start,
					unsigned long end)
{
	struct kvm *kvm = mmu_notifier_to_kvm(mn);
	int young, idx;

	idx = srcu_read_lock(&kvm->srcu);
	spin_lock(&kvm->mmu_lock);
	/*
	 * Even though we do not flush TLB, this will still adversely
	 * affect performance on pre-Haswell Intel EPT, where there is
	 * no EPT Access Bit to clear so that we have to tear down EPT
	 * tables instead. If we find this unacceptable, we can always
	 * add a parameter to kvm_age_hva so that it effectively doesn't
	 * do anything on clear_young.
	 *
	 * Also note that currently we never issue secondary TLB flushes
	 * from clear_young, leaving this job up to the regular system
	 * cadence. If we find this inaccurate, we might come up with a
	 * more sophisticated heuristic later.
	 */
	young = kvm_age_hva(kvm, start, end);
	spin_unlock(&kvm->mmu_lock);
	srcu_read_unlock(&kvm->srcu, idx);

	return young;
}

static int kvm_mmu_notifier_test_young(struct mmu_notifier *mn,
				       struct mm_struct *mm,
				       unsigned long address)
{
	struct kvm *kvm = mmu_notifier_to_kvm(mn);
	int young, idx;

	idx = srcu_read_lock(&kvm->srcu);
	spin_lock(&kvm->mmu_lock);
	young = kvm_test_age_hva(kvm, address);
	spin_unlock(&kvm->mmu_lock);
	srcu_read_unlock(&kvm->srcu, idx);

	return young;
}

static void kvm_mmu_notifier_release(struct mmu_notifier *mn,
				     struct mm_struct *mm)
{
	struct kvm *kvm = mmu_notifier_to_kvm(mn);
	int idx;

	idx = srcu_read_lock(&kvm->srcu);
	kvm_arch_flush_shadow_all(kvm);
	srcu_read_unlock(&kvm->srcu, idx);
}

static const struct mmu_notifier_ops kvm_mmu_notifier_ops = {
	.flags			= MMU_INVALIDATE_DOES_NOT_BLOCK,
	.invalidate_range_start	= kvm_mmu_notifier_invalidate_range_start,
	.invalidate_range_end	= kvm_mmu_notifier_invalidate_range_end,
	.clear_flush_young	= kvm_mmu_notifier_clear_flush_young,
	.clear_young		= kvm_mmu_notifier_clear_young,
	.test_young		= kvm_mmu_notifier_test_young,
	.change_pte		= kvm_mmu_notifier_change_pte,
	.release		= kvm_mmu_notifier_release,
};

static int kvm_init_mmu_notifier(struct kvm *kvm)
{
	kvm->mmu_notifier.ops = &kvm_mmu_notifier_ops;
	return mmu_notifier_register(&kvm->mmu_notifier, current->mm);
}

#else  /* !(CONFIG_MMU_NOTIFIER && KVM_ARCH_WANT_MMU_NOTIFIER) */

static int kvm_init_mmu_notifier(struct kvm *kvm)
{
	return 0;
}

#endif /* CONFIG_MMU_NOTIFIER && KVM_ARCH_WANT_MMU_NOTIFIER */

static struct kvm_memslots *kvm_alloc_memslots(void)
{
	int i;
	struct kvm_memslots *slots;

	slots = kvzalloc(sizeof(struct kvm_memslots), GFP_KERNEL);
	if (!slots)
		return NULL;

	for (i = 0; i < KVM_MEM_SLOTS_NUM; i++)
		slots->id_to_index[i] = slots->memslots[i].id = i;

	return slots;
}

static void kvm_destroy_dirty_bitmap(struct kvm_memory_slot *memslot)
{
	if (!memslot->dirty_bitmap)
		return;

	kvfree(memslot->dirty_bitmap);
	memslot->dirty_bitmap = NULL;
}

/*
 * Free any memory in @free but not in @dont.
 */
static void kvm_free_memslot(struct kvm *kvm, struct kvm_memory_slot *free,
			      struct kvm_memory_slot *dont)
{
	if (!dont || free->dirty_bitmap != dont->dirty_bitmap)
		kvm_destroy_dirty_bitmap(free);

	kvm_arch_free_memslot(kvm, free, dont);

	free->npages = 0;
}

static void kvm_free_memslots(struct kvm *kvm, struct kvm_memslots *slots)
{
	struct kvm_memory_slot *memslot;

	if (!slots)
		return;

	kvm_for_each_memslot(memslot, slots)
		kvm_free_memslot(kvm, memslot, NULL);

	kvfree(slots);
}

static void kvm_destroy_vm_debugfs(struct kvm *kvm)
{
	int i;

	if (!kvm->debugfs_dentry)
		return;

	debugfs_remove_recursive(kvm->debugfs_dentry);

	if (kvm->debugfs_stat_data) {
		for (i = 0; i < kvm_debugfs_num_entries; i++)
			kfree(kvm->debugfs_stat_data[i]);
		kfree(kvm->debugfs_stat_data);
	}
}

static int kvm_create_vm_debugfs(struct kvm *kvm, int fd)
{
	char dir_name[ITOA_MAX_LEN * 2];
	struct kvm_stat_data *stat_data;
	struct kvm_stats_debugfs_item *p;

	if (!debugfs_initialized())
		return 0;

	snprintf(dir_name, sizeof(dir_name), "%d-%d", task_pid_nr(current), fd);
	kvm->debugfs_dentry = debugfs_create_dir(dir_name,
						 kvm_debugfs_dir);
	if (!kvm->debugfs_dentry)
		return -ENOMEM;

	kvm->debugfs_stat_data = kcalloc(kvm_debugfs_num_entries,
					 sizeof(*kvm->debugfs_stat_data),
					 GFP_KERNEL);
	if (!kvm->debugfs_stat_data)
		return -ENOMEM;

	for (p = debugfs_entries; p->name; p++) {
		stat_data = kzalloc(sizeof(*stat_data), GFP_KERNEL);
		if (!stat_data)
			return -ENOMEM;

		stat_data->kvm = kvm;
		stat_data->offset = p->offset;
		kvm->debugfs_stat_data[p - debugfs_entries] = stat_data;
		if (!debugfs_create_file(p->name, 0644,
					 kvm->debugfs_dentry,
					 stat_data,
					 stat_fops_per_vm[p->kind]))
			return -ENOMEM;
	}
	return 0;
}

static struct kvm *kvm_create_vm(unsigned long type)
{
	int r, i;
	struct kvm *kvm = kvm_arch_alloc_vm();

	if (!kvm)
		return ERR_PTR(-ENOMEM);

	spin_lock_init(&kvm->mmu_lock);
	mmgrab(current->mm);
	kvm->mm = current->mm;
	kvm_eventfd_init(kvm);
	mutex_init(&kvm->lock);
	mutex_init(&kvm->irq_lock);
	mutex_init(&kvm->slots_lock);
	refcount_set(&kvm->users_count, 1);
	INIT_LIST_HEAD(&kvm->devices);

	r = kvm_arch_init_vm(kvm, type);
	if (r)
		goto out_err_no_disable;

	r = hardware_enable_all();
	if (r)
		goto out_err_no_disable;

#ifdef CONFIG_HAVE_KVM_IRQFD
	INIT_HLIST_HEAD(&kvm->irq_ack_notifier_list);
#endif

	BUILD_BUG_ON(KVM_MEM_SLOTS_NUM > SHRT_MAX);

	r = -ENOMEM;
	for (i = 0; i < KVM_ADDRESS_SPACE_NUM; i++) {
		struct kvm_memslots *slots = kvm_alloc_memslots();
		if (!slots)
			goto out_err_no_srcu;
		/*
		 * Generations must be different for each address space.
		 * Init kvm generation close to the maximum to easily test the
		 * code of handling generation number wrap-around.
		 */
		slots->generation = i * 2 - 150;
		rcu_assign_pointer(kvm->memslots[i], slots);
	}

	if (init_srcu_struct(&kvm->srcu))
		goto out_err_no_srcu;
	if (init_srcu_struct(&kvm->irq_srcu))
		goto out_err_no_irq_srcu;
	for (i = 0; i < KVM_NR_BUSES; i++) {
		rcu_assign_pointer(kvm->buses[i],
			kzalloc(sizeof(struct kvm_io_bus), GFP_KERNEL));
		if (!kvm->buses[i])
			goto out_err;
	}

	r = kvm_init_mmu_notifier(kvm);
	if (r)
		goto out_err;

	spin_lock(&kvm_lock);
	list_add(&kvm->vm_list, &vm_list);
	spin_unlock(&kvm_lock);

	preempt_notifier_inc();

	return kvm;

out_err:
	cleanup_srcu_struct(&kvm->irq_srcu);
out_err_no_irq_srcu:
	cleanup_srcu_struct(&kvm->srcu);
out_err_no_srcu:
	hardware_disable_all();
out_err_no_disable:
	refcount_set(&kvm->users_count, 0);
	for (i = 0; i < KVM_NR_BUSES; i++)
		kfree(kvm_get_bus(kvm, i));
	for (i = 0; i < KVM_ADDRESS_SPACE_NUM; i++)
		kvm_free_memslots(kvm, __kvm_memslots(kvm, i));
	kvm_arch_free_vm(kvm);
	mmdrop(current->mm);
	return ERR_PTR(r);
}

static void kvm_destroy_devices(struct kvm *kvm)
{
	struct kvm_device *dev, *tmp;

	/*
	 * We do not need to take the kvm->lock here, because nobody else
	 * has a reference to the struct kvm at this point and therefore
	 * cannot access the devices list anyhow.
	 */
	list_for_each_entry_safe(dev, tmp, &kvm->devices, vm_node) {
		list_del(&dev->vm_node);
		dev->ops->destroy(dev);
	}
}

static void kvm_destroy_vm(struct kvm *kvm)
{
	int i;
	struct mm_struct *mm = kvm->mm;

	kvm_uevent_notify_change(KVM_EVENT_DESTROY_VM, kvm);
	kvm_destroy_vm_debugfs(kvm);
	kvm_arch_sync_events(kvm);
	spin_lock(&kvm_lock);
	list_del(&kvm->vm_list);
	spin_unlock(&kvm_lock);
	kvm_free_irq_routing(kvm);
	for (i = 0; i < KVM_NR_BUSES; i++) {
		struct kvm_io_bus *bus = kvm_get_bus(kvm, i);

		if (bus)
			kvm_io_bus_destroy(bus);
		kvm->buses[i] = NULL;
	}
	kvm_coalesced_mmio_free(kvm);
#if defined(CONFIG_MMU_NOTIFIER) && defined(KVM_ARCH_WANT_MMU_NOTIFIER)
	mmu_notifier_unregister(&kvm->mmu_notifier, kvm->mm);
#else
	kvm_arch_flush_shadow_all(kvm);
#endif
	kvm_arch_destroy_vm(kvm);
	kvm_destroy_devices(kvm);
	for (i = 0; i < KVM_ADDRESS_SPACE_NUM; i++)
		kvm_free_memslots(kvm, __kvm_memslots(kvm, i));
	cleanup_srcu_struct(&kvm->irq_srcu);
	cleanup_srcu_struct(&kvm->srcu);
	kvm_arch_free_vm(kvm);
	preempt_notifier_dec();
	hardware_disable_all();
	mmdrop(mm);
}

void kvm_get_kvm(struct kvm *kvm)
{
	refcount_inc(&kvm->users_count);
}
EXPORT_SYMBOL_GPL(kvm_get_kvm);

void kvm_put_kvm(struct kvm *kvm)
{
	if (refcount_dec_and_test(&kvm->users_count))
		kvm_destroy_vm(kvm);
}
EXPORT_SYMBOL_GPL(kvm_put_kvm);


static int kvm_vm_release(struct inode *inode, struct file *filp)
{
	struct kvm *kvm = filp->private_data;

	kvm_irqfd_release(kvm);

	kvm_put_kvm(kvm);
	return 0;
}

/*
 * Allocation size is twice as large as the actual dirty bitmap size.
 * See x86's kvm_vm_ioctl_get_dirty_log() why this is needed.
 */
static int kvm_create_dirty_bitmap(struct kvm_memory_slot *memslot)
{
	unsigned long dirty_bytes = 2 * kvm_dirty_bitmap_bytes(memslot);

	memslot->dirty_bitmap = kvzalloc(dirty_bytes, GFP_KERNEL);
	if (!memslot->dirty_bitmap)
		return -ENOMEM;

	return 0;
}

/*
 * Insert memslot and re-sort memslots based on their GFN,
 * so binary search could be used to lookup GFN.
 * Sorting algorithm takes advantage of having initially
 * sorted array and known changed memslot position.
 */
static void update_memslots(struct kvm_memslots *slots,
			    struct kvm_memory_slot *new)
{
	int id = new->id;
	int i = slots->id_to_index[id];
	struct kvm_memory_slot *mslots = slots->memslots;

	WARN_ON(mslots[i].id != id);
	if (!new->npages) {
		WARN_ON(!mslots[i].npages);
		if (mslots[i].npages)
			slots->used_slots--;
	} else {
		if (!mslots[i].npages)
			slots->used_slots++;
	}

	while (i < KVM_MEM_SLOTS_NUM - 1 &&
	       new->base_gfn <= mslots[i + 1].base_gfn) {
		if (!mslots[i + 1].npages)
			break;
		mslots[i] = mslots[i + 1];
		slots->id_to_index[mslots[i].id] = i;
		i++;
	}

	/*
	 * The ">=" is needed when creating a slot with base_gfn == 0,
	 * so that it moves before all those with base_gfn == npages == 0.
	 *
	 * On the other hand, if new->npages is zero, the above loop has
	 * already left i pointing to the beginning of the empty part of
	 * mslots, and the ">=" would move the hole backwards in this
	 * case---which is wrong.  So skip the loop when deleting a slot.
	 */
	if (new->npages) {
		while (i > 0 &&
		       new->base_gfn >= mslots[i - 1].base_gfn) {
			mslots[i] = mslots[i - 1];
			slots->id_to_index[mslots[i].id] = i;
			i--;
		}
	} else
		WARN_ON_ONCE(i != slots->used_slots);

	mslots[i] = *new;
	slots->id_to_index[mslots[i].id] = i;
}

static int check_memory_region_flags(const struct kvm_userspace_memory_region *mem)
{
	u32 valid_flags = KVM_MEM_LOG_DIRTY_PAGES;

#ifdef __KVM_HAVE_READONLY_MEM
	valid_flags |= KVM_MEM_READONLY;
#endif

	if (mem->flags & ~valid_flags)
		return -EINVAL;

	return 0;
}

static struct kvm_memslots *install_new_memslots(struct kvm *kvm,
		int as_id, struct kvm_memslots *slots)
{
	struct kvm_memslots *old_memslots = __kvm_memslots(kvm, as_id);

	/*
	 * Set the low bit in the generation, which disables SPTE caching
	 * until the end of synchronize_srcu_expedited.
	 */
	WARN_ON(old_memslots->generation & 1);
	slots->generation = old_memslots->generation + 1;

	rcu_assign_pointer(kvm->memslots[as_id], slots);
	synchronize_srcu_expedited(&kvm->srcu);

	/*
	 * Increment the new memslot generation a second time. This prevents
	 * vm exits that race with memslot updates from caching a memslot
	 * generation that will (potentially) be valid forever.
	 *
	 * Generations must be unique even across address spaces.  We do not need
	 * a global counter for that, instead the generation space is evenly split
	 * across address spaces.  For example, with two address spaces, address
	 * space 0 will use generations 0, 4, 8, ... while * address space 1 will
	 * use generations 2, 6, 10, 14, ...
	 */
	slots->generation += KVM_ADDRESS_SPACE_NUM * 2 - 1;

	kvm_arch_memslots_updated(kvm, slots);

	return old_memslots;
}

/*
 * Allocate some memory and give it an address in the guest physical address
 * space.
 *
 * Discontiguous memory is allowed, mostly for framebuffers.
 *
 * Must be called holding kvm->slots_lock for write.
 */
int __kvm_set_memory_region(struct kvm *kvm,
			    const struct kvm_userspace_memory_region *mem)
{
	int r;
	gfn_t base_gfn;
	unsigned long npages;
	struct kvm_memory_slot *slot;
	struct kvm_memory_slot old, new;
	struct kvm_memslots *slots = NULL, *old_memslots;
	int as_id, id;
	enum kvm_mr_change change;

	r = check_memory_region_flags(mem);
	if (r)
		goto out;

	r = -EINVAL;
	as_id = mem->slot >> 16;
	id = (u16)mem->slot;

	/* General sanity checks */
	if (mem->memory_size & (PAGE_SIZE - 1))
		goto out;
	if (mem->guest_phys_addr & (PAGE_SIZE - 1))
		goto out;
	/* We can read the guest memory with __xxx_user() later on. */
	if ((id < KVM_USER_MEM_SLOTS) &&
	    ((mem->userspace_addr & (PAGE_SIZE - 1)) ||
	     !access_ok(VERIFY_WRITE,
			(void __user *)(unsigned long)mem->userspace_addr,
			mem->memory_size)))
		goto out;
	if (as_id >= KVM_ADDRESS_SPACE_NUM || id >= KVM_MEM_SLOTS_NUM)
		goto out;
	if (mem->guest_phys_addr + mem->memory_size < mem->guest_phys_addr)
		goto out;

	slot = id_to_memslot(__kvm_memslots(kvm, as_id), id);
	base_gfn = mem->guest_phys_addr >> PAGE_SHIFT;
	npages = mem->memory_size >> PAGE_SHIFT;

	if (npages > KVM_MEM_MAX_NR_PAGES)
		goto out;

	new = old = *slot;

	new.id = id;
	new.base_gfn = base_gfn;
	new.npages = npages;
	new.flags = mem->flags;

	if (npages) {
		if (!old.npages)
			change = KVM_MR_CREATE;
		else { /* Modify an existing slot. */
			if ((mem->userspace_addr != old.userspace_addr) ||
			    (npages != old.npages) ||
			    ((new.flags ^ old.flags) & KVM_MEM_READONLY))
				goto out;

			if (base_gfn != old.base_gfn)
				change = KVM_MR_MOVE;
			else if (new.flags != old.flags)
				change = KVM_MR_FLAGS_ONLY;
			else { /* Nothing to change. */
				r = 0;
				goto out;
			}
		}
	} else {
		if (!old.npages)
			goto out;

		change = KVM_MR_DELETE;
		new.base_gfn = 0;
		new.flags = 0;
	}

	if ((change == KVM_MR_CREATE) || (change == KVM_MR_MOVE)) {
		/* Check for overlaps */
		r = -EEXIST;
		kvm_for_each_memslot(slot, __kvm_memslots(kvm, as_id)) {
			if (slot->id == id)
				continue;
			if (!((base_gfn + npages <= slot->base_gfn) ||
			      (base_gfn >= slot->base_gfn + slot->npages)))
				goto out;
		}
	}

	/* Free page dirty bitmap if unneeded */
	if (!(new.flags & KVM_MEM_LOG_DIRTY_PAGES))
		new.dirty_bitmap = NULL;

	r = -ENOMEM;
	if (change == KVM_MR_CREATE) {
		new.userspace_addr = mem->userspace_addr;

		if (kvm_arch_create_memslot(kvm, &new, npages))
			goto out_free;
	}

	/* Allocate page dirty bitmap if needed */
	if ((new.flags & KVM_MEM_LOG_DIRTY_PAGES) && !new.dirty_bitmap) {
		if (kvm_create_dirty_bitmap(&new) < 0)
			goto out_free;
	}

	slots = kvzalloc(sizeof(struct kvm_memslots), GFP_KERNEL);
	if (!slots)
		goto out_free;
	memcpy(slots, __kvm_memslots(kvm, as_id), sizeof(struct kvm_memslots));

	if ((change == KVM_MR_DELETE) || (change == KVM_MR_MOVE)) {
		slot = id_to_memslot(slots, id);
		slot->flags |= KVM_MEMSLOT_INVALID;

		old_memslots = install_new_memslots(kvm, as_id, slots);

		/* From this point no new shadow pages pointing to a deleted,
		 * or moved, memslot will be created.
		 *
		 * validation of sp->gfn happens in:
		 *	- gfn_to_hva (kvm_read_guest, gfn_to_pfn)
		 *	- kvm_is_visible_gfn (mmu_check_roots)
		 */
		kvm_arch_flush_shadow_memslot(kvm, slot);

		/*
		 * We can re-use the old_memslots from above, the only difference
		 * from the currently installed memslots is the invalid flag.  This
		 * will get overwritten by update_memslots anyway.
		 */
		slots = old_memslots;
	}

	r = kvm_arch_prepare_memory_region(kvm, &new, mem, change);
	if (r)
		goto out_slots;

	/* actual memory is freed via old in kvm_free_memslot below */
	if (change == KVM_MR_DELETE) {
		new.dirty_bitmap = NULL;
		memset(&new.arch, 0, sizeof(new.arch));
	}

	update_memslots(slots, &new);
	old_memslots = install_new_memslots(kvm, as_id, slots);

	kvm_arch_commit_memory_region(kvm, mem, &old, &new, change);

	kvm_free_memslot(kvm, &old, &new);
	kvfree(old_memslots);
	return 0;

out_slots:
	kvfree(slots);
out_free:
	kvm_free_memslot(kvm, &new, &old);
out:
	return r;
}
EXPORT_SYMBOL_GPL(__kvm_set_memory_region);

int kvm_set_memory_region(struct kvm *kvm,
			  const struct kvm_userspace_memory_region *mem)
{
	int r;

	mutex_lock(&kvm->slots_lock);
	r = __kvm_set_memory_region(kvm, mem);
	mutex_unlock(&kvm->slots_lock);
	return r;
}
EXPORT_SYMBOL_GPL(kvm_set_memory_region);

static int kvm_vm_ioctl_set_memory_region(struct kvm *kvm,
					  struct kvm_userspace_memory_region *mem)
{
	if ((u16)mem->slot >= KVM_USER_MEM_SLOTS)
		return -EINVAL;

	return kvm_set_memory_region(kvm, mem);
}

int kvm_get_dirty_log(struct kvm *kvm,
			struct kvm_dirty_log *log, int *is_dirty)
{
	struct kvm_memslots *slots;
	struct kvm_memory_slot *memslot;
	int i, as_id, id;
	unsigned long n;
	unsigned long any = 0;

	as_id = log->slot >> 16;
	id = (u16)log->slot;
	if (as_id >= KVM_ADDRESS_SPACE_NUM || id >= KVM_USER_MEM_SLOTS)
		return -EINVAL;

	slots = __kvm_memslots(kvm, as_id);
	memslot = id_to_memslot(slots, id);
	if (!memslot->dirty_bitmap)
		return -ENOENT;

	n = kvm_dirty_bitmap_bytes(memslot);

	for (i = 0; !any && i < n/sizeof(long); ++i)
		any = memslot->dirty_bitmap[i];

	if (copy_to_user(log->dirty_bitmap, memslot->dirty_bitmap, n))
		return -EFAULT;

	if (any)
		*is_dirty = 1;
	return 0;
}
EXPORT_SYMBOL_GPL(kvm_get_dirty_log);

#ifdef CONFIG_KVM_GENERIC_DIRTYLOG_READ_PROTECT
/**
 * kvm_get_dirty_log_protect - get a snapshot of dirty pages, and if any pages
 *	are dirty write protect them for next write.
 * @kvm:	pointer to kvm instance
 * @log:	slot id and address to which we copy the log
 * @is_dirty:	flag set if any page is dirty
 *
 * We need to keep it in mind that VCPU threads can write to the bitmap
 * concurrently. So, to avoid losing track of dirty pages we keep the
 * following order:
 *
 *    1. Take a snapshot of the bit and clear it if needed.
 *    2. Write protect the corresponding page.
 *    3. Copy the snapshot to the userspace.
 *    4. Upon return caller flushes TLB's if needed.
 *
 * Between 2 and 4, the guest may write to the page using the remaining TLB
 * entry.  This is not a problem because the page is reported dirty using
 * the snapshot taken before and step 4 ensures that writes done after
 * exiting to userspace will be logged for the next call.
 *
 */
int kvm_get_dirty_log_protect(struct kvm *kvm,
			struct kvm_dirty_log *log, bool *is_dirty)
{
	struct kvm_memslots *slots;
	struct kvm_memory_slot *memslot;
	int i, as_id, id;
	unsigned long n;
	unsigned long *dirty_bitmap;
	unsigned long *dirty_bitmap_buffer;

	as_id = log->slot >> 16;
	id = (u16)log->slot;
	if (as_id >= KVM_ADDRESS_SPACE_NUM || id >= KVM_USER_MEM_SLOTS)
		return -EINVAL;

	slots = __kvm_memslots(kvm, as_id);
	memslot = id_to_memslot(slots, id);

	dirty_bitmap = memslot->dirty_bitmap;
	if (!dirty_bitmap)
		return -ENOENT;

	n = kvm_dirty_bitmap_bytes(memslot);

	dirty_bitmap_buffer = dirty_bitmap + n / sizeof(long);
	memset(dirty_bitmap_buffer, 0, n);

	spin_lock(&kvm->mmu_lock);
	*is_dirty = false;
	for (i = 0; i < n / sizeof(long); i++) {
		unsigned long mask;
		gfn_t offset;

		if (!dirty_bitmap[i])
			continue;

		*is_dirty = true;

		mask = xchg(&dirty_bitmap[i], 0);
		dirty_bitmap_buffer[i] = mask;

		if (mask) {
			offset = i * BITS_PER_LONG;
			kvm_arch_mmu_enable_log_dirty_pt_masked(kvm, memslot,
								offset, mask);
		}
	}

	spin_unlock(&kvm->mmu_lock);
	if (copy_to_user(log->dirty_bitmap, dirty_bitmap_buffer, n))
		return -EFAULT;
	return 0;
}
EXPORT_SYMBOL_GPL(kvm_get_dirty_log_protect);
#endif

bool kvm_largepages_enabled(void)
{
	return largepages_enabled;
}

void kvm_disable_largepages(void)
{
	largepages_enabled = false;
}
EXPORT_SYMBOL_GPL(kvm_disable_largepages);

struct kvm_memory_slot *gfn_to_memslot(struct kvm *kvm, gfn_t gfn)
{
	return __gfn_to_memslot(kvm_memslots(kvm), gfn);
}
EXPORT_SYMBOL_GPL(gfn_to_memslot);

struct kvm_memory_slot *kvm_vcpu_gfn_to_memslot(struct kvm_vcpu *vcpu, gfn_t gfn)
{
	return __gfn_to_memslot(kvm_vcpu_memslots(vcpu), gfn);
}

bool kvm_is_visible_gfn(struct kvm *kvm, gfn_t gfn)
{
	struct kvm_memory_slot *memslot = gfn_to_memslot(kvm, gfn);

	if (!memslot || memslot->id >= KVM_USER_MEM_SLOTS ||
	      memslot->flags & KVM_MEMSLOT_INVALID)
		return false;

	return true;
}
EXPORT_SYMBOL_GPL(kvm_is_visible_gfn);

unsigned long kvm_host_page_size(struct kvm *kvm, gfn_t gfn)
{
	struct vm_area_struct *vma;
	unsigned long addr, size;

	size = PAGE_SIZE;

	addr = gfn_to_hva(kvm, gfn);
	if (kvm_is_error_hva(addr))
		return PAGE_SIZE;

	down_read(&current->mm->mmap_sem);
	vma = find_vma(current->mm, addr);
	if (!vma)
		goto out;

	size = vma_kernel_pagesize(vma);

out:
	up_read(&current->mm->mmap_sem);

	return size;
}

static bool memslot_is_readonly(struct kvm_memory_slot *slot)
{
	return slot->flags & KVM_MEM_READONLY;
}

static unsigned long __gfn_to_hva_many(struct kvm_memory_slot *slot, gfn_t gfn,
				       gfn_t *nr_pages, bool write)
{
	if (!slot || slot->flags & KVM_MEMSLOT_INVALID)
		return KVM_HVA_ERR_BAD;

	if (memslot_is_readonly(slot) && write)
		return KVM_HVA_ERR_RO_BAD;

	if (nr_pages)
		*nr_pages = slot->npages - (gfn - slot->base_gfn);

	return __gfn_to_hva_memslot(slot, gfn);
}

static unsigned long gfn_to_hva_many(struct kvm_memory_slot *slot, gfn_t gfn,
				     gfn_t *nr_pages)
{
	return __gfn_to_hva_many(slot, gfn, nr_pages, true);
}

unsigned long gfn_to_hva_memslot(struct kvm_memory_slot *slot,
					gfn_t gfn)
{
	return gfn_to_hva_many(slot, gfn, NULL);
}
EXPORT_SYMBOL_GPL(gfn_to_hva_memslot);

unsigned long gfn_to_hva(struct kvm *kvm, gfn_t gfn)
{
	return gfn_to_hva_many(gfn_to_memslot(kvm, gfn), gfn, NULL);
}
EXPORT_SYMBOL_GPL(gfn_to_hva);

unsigned long kvm_vcpu_gfn_to_hva(struct kvm_vcpu *vcpu, gfn_t gfn)
{
	return gfn_to_hva_many(kvm_vcpu_gfn_to_memslot(vcpu, gfn), gfn, NULL);
}
EXPORT_SYMBOL_GPL(kvm_vcpu_gfn_to_hva);

/*
 * If writable is set to false, the hva returned by this function is only
 * allowed to be read.
 */
unsigned long gfn_to_hva_memslot_prot(struct kvm_memory_slot *slot,
				      gfn_t gfn, bool *writable)
{
	unsigned long hva = __gfn_to_hva_many(slot, gfn, NULL, false);

	if (!kvm_is_error_hva(hva) && writable)
		*writable = !memslot_is_readonly(slot);

	return hva;
}

unsigned long gfn_to_hva_prot(struct kvm *kvm, gfn_t gfn, bool *writable)
{
	struct kvm_memory_slot *slot = gfn_to_memslot(kvm, gfn);

	return gfn_to_hva_memslot_prot(slot, gfn, writable);
}

unsigned long kvm_vcpu_gfn_to_hva_prot(struct kvm_vcpu *vcpu, gfn_t gfn, bool *writable)
{
	struct kvm_memory_slot *slot = kvm_vcpu_gfn_to_memslot(vcpu, gfn);

	return gfn_to_hva_memslot_prot(slot, gfn, writable);
}

static inline int check_user_page_hwpoison(unsigned long addr)
{
	int rc, flags = FOLL_HWPOISON | FOLL_WRITE;

	rc = get_user_pages(addr, 1, flags, NULL, NULL);
	return rc == -EHWPOISON;
}

/*
 * The atomic path to get the writable pfn which will be stored in @pfn,
 * true indicates success, otherwise false is returned.
 */
static bool hva_to_pfn_fast(unsigned long addr, bool atomic, bool *async,
			    bool write_fault, bool *writable, kvm_pfn_t *pfn)
{
	struct page *page[1];
	int npages;

	if (!(async || atomic))
		return false;

	/*
	 * Fast pin a writable pfn only if it is a write fault request
	 * or the caller allows to map a writable pfn for a read fault
	 * request.
	 */
	if (!(write_fault || writable))
		return false;

	npages = __get_user_pages_fast(addr, 1, 1, page);
	if (npages == 1) {
		*pfn = page_to_pfn(page[0]);

		if (writable)
			*writable = true;
		return true;
	}

	return false;
}

/*
 * The slow path to get the pfn of the specified host virtual address,
 * 1 indicates success, -errno is returned if error is detected.
 */
static int hva_to_pfn_slow(unsigned long addr, bool *async, bool write_fault,
			   bool *writable, kvm_pfn_t *pfn)
{
	unsigned int flags = FOLL_HWPOISON;
	struct page *page;
	int npages = 0;

	might_sleep();

	if (writable)
		*writable = write_fault;

	if (write_fault)
		flags |= FOLL_WRITE;
	if (async)
		flags |= FOLL_NOWAIT;

	npages = get_user_pages_unlocked(addr, 1, &page, flags);
	if (npages != 1)
		return npages;

	/* map read fault as writable if possible */
	if (unlikely(!write_fault) && writable) {
		struct page *wpage;

		if (__get_user_pages_fast(addr, 1, 1, &wpage) == 1) {
			*writable = true;
			put_page(page);
			page = wpage;
		}
	}
	*pfn = page_to_pfn(page);
	return npages;
}

static bool vma_is_valid(struct vm_area_struct *vma, bool write_fault)
{
	if (unlikely(!(vma->vm_flags & VM_READ)))
		return false;

	if (write_fault && (unlikely(!(vma->vm_flags & VM_WRITE))))
		return false;

	return true;
}

static int hva_to_pfn_remapped(struct vm_area_struct *vma,
			       unsigned long addr, bool *async,
			       bool write_fault, bool *writable,
			       kvm_pfn_t *p_pfn)
{
	unsigned long pfn;
	int r;

	r = follow_pfn(vma, addr, &pfn);
	if (r) {
		/*
		 * get_user_pages fails for VM_IO and VM_PFNMAP vmas and does
		 * not call the fault handler, so do it here.
		 */
		bool unlocked = false;
		r = fixup_user_fault(current, current->mm, addr,
				     (write_fault ? FAULT_FLAG_WRITE : 0),
				     &unlocked);
		if (unlocked)
			return -EAGAIN;
		if (r)
			return r;

		r = follow_pfn(vma, addr, &pfn);
		if (r)
			return r;

	}

	if (writable)
		*writable = true;

	/*
	 * Get a reference here because callers of *hva_to_pfn* and
	 * *gfn_to_pfn* ultimately call kvm_release_pfn_clean on the
	 * returned pfn.  This is only needed if the VMA has VM_MIXEDMAP
	 * set, but the kvm_get_pfn/kvm_release_pfn_clean pair will
	 * simply do nothing for reserved pfns.
	 *
	 * Whoever called remap_pfn_range is also going to call e.g.
	 * unmap_mapping_range before the underlying pages are freed,
	 * causing a call to our MMU notifier.
	 */ 
	kvm_get_pfn(pfn);

	*p_pfn = pfn;
	return 0;
}

/*
 * Pin guest page in memory and return its pfn.
 * @addr: host virtual address which maps memory to the guest
 * @atomic: whether this function can sleep
 * @async: whether this function need to wait IO complete if the
 *         host page is not in the memory
 * @write_fault: whether we should get a writable host page
 * @writable: whether it allows to map a writable host page for !@write_fault
 *
 * The function will map a writable host page for these two cases:
 * 1): @write_fault = true
 * 2): @write_fault = false && @writable, @writable will tell the caller
 *     whether the mapping is writable.
 */
static kvm_pfn_t hva_to_pfn(unsigned long addr, bool atomic, bool *async,
			bool write_fault, bool *writable)
{
	struct vm_area_struct *vma;
	kvm_pfn_t pfn = 0;
	int npages, r;

	/* we can do it either atomically or asynchronously, not both */
	BUG_ON(atomic && async);

	if (hva_to_pfn_fast(addr, atomic, async, write_fault, writable, &pfn))
		return pfn;

	if (atomic)
		return KVM_PFN_ERR_FAULT;

	npages = hva_to_pfn_slow(addr, async, write_fault, writable, &pfn);
	if (npages == 1)
		return pfn;

	down_read(&current->mm->mmap_sem);
	if (npages == -EHWPOISON ||
	      (!async && check_user_page_hwpoison(addr))) {
		pfn = KVM_PFN_ERR_HWPOISON;
		goto exit;
	}

retry:
	vma = find_vma_intersection(current->mm, addr, addr + 1);

	if (vma == NULL)
		pfn = KVM_PFN_ERR_FAULT;
	else if (vma->vm_flags & (VM_IO | VM_PFNMAP)) {
		r = hva_to_pfn_remapped(vma, addr, async, write_fault, writable, &pfn);
		if (r == -EAGAIN)
			goto retry;
		if (r < 0)
			pfn = KVM_PFN_ERR_FAULT;
	} else {
		if (async && vma_is_valid(vma, write_fault))
			*async = true;
		pfn = KVM_PFN_ERR_FAULT;
	}
exit:
	up_read(&current->mm->mmap_sem);
	return pfn;
}

kvm_pfn_t __gfn_to_pfn_memslot(struct kvm_memory_slot *slot, gfn_t gfn,
			       bool atomic, bool *async, bool write_fault,
			       bool *writable)
{
	unsigned long addr = __gfn_to_hva_many(slot, gfn, NULL, write_fault);

	if (addr == KVM_HVA_ERR_RO_BAD) {
		if (writable)
			*writable = false;
		return KVM_PFN_ERR_RO_FAULT;
	}

	if (kvm_is_error_hva(addr)) {
		if (writable)
			*writable = false;
		return KVM_PFN_NOSLOT;
	}

	/* Do not map writable pfn in the readonly memslot. */
	if (writable && memslot_is_readonly(slot)) {
		*writable = false;
		writable = NULL;
	}

	return hva_to_pfn(addr, atomic, async, write_fault,
			  writable);
}
EXPORT_SYMBOL_GPL(__gfn_to_pfn_memslot);

kvm_pfn_t gfn_to_pfn_prot(struct kvm *kvm, gfn_t gfn, bool write_fault,
		      bool *writable)
{
	return __gfn_to_pfn_memslot(gfn_to_memslot(kvm, gfn), gfn, false, NULL,
				    write_fault, writable);
}
EXPORT_SYMBOL_GPL(gfn_to_pfn_prot);

kvm_pfn_t gfn_to_pfn_memslot(struct kvm_memory_slot *slot, gfn_t gfn)
{
	return __gfn_to_pfn_memslot(slot, gfn, false, NULL, true, NULL);
}
EXPORT_SYMBOL_GPL(gfn_to_pfn_memslot);

kvm_pfn_t gfn_to_pfn_memslot_atomic(struct kvm_memory_slot *slot, gfn_t gfn)
{
	return __gfn_to_pfn_memslot(slot, gfn, true, NULL, true, NULL);
}
EXPORT_SYMBOL_GPL(gfn_to_pfn_memslot_atomic);

kvm_pfn_t gfn_to_pfn_atomic(struct kvm *kvm, gfn_t gfn)
{
	return gfn_to_pfn_memslot_atomic(gfn_to_memslot(kvm, gfn), gfn);
}
EXPORT_SYMBOL_GPL(gfn_to_pfn_atomic);

kvm_pfn_t kvm_vcpu_gfn_to_pfn_atomic(struct kvm_vcpu *vcpu, gfn_t gfn)
{
	return gfn_to_pfn_memslot_atomic(kvm_vcpu_gfn_to_memslot(vcpu, gfn), gfn);
}
EXPORT_SYMBOL_GPL(kvm_vcpu_gfn_to_pfn_atomic);

kvm_pfn_t gfn_to_pfn(struct kvm *kvm, gfn_t gfn)
{
	return gfn_to_pfn_memslot(gfn_to_memslot(kvm, gfn), gfn);
}
EXPORT_SYMBOL_GPL(gfn_to_pfn);

kvm_pfn_t kvm_vcpu_gfn_to_pfn(struct kvm_vcpu *vcpu, gfn_t gfn)
{
	return gfn_to_pfn_memslot(kvm_vcpu_gfn_to_memslot(vcpu, gfn), gfn);
}
EXPORT_SYMBOL_GPL(kvm_vcpu_gfn_to_pfn);

int gfn_to_page_many_atomic(struct kvm_memory_slot *slot, gfn_t gfn,
			    struct page **pages, int nr_pages)
{
	unsigned long addr;
	gfn_t entry = 0;

	addr = gfn_to_hva_many(slot, gfn, &entry);
	if (kvm_is_error_hva(addr))
		return -1;

	if (entry < nr_pages)
		return 0;

	return __get_user_pages_fast(addr, nr_pages, 1, pages);
}
EXPORT_SYMBOL_GPL(gfn_to_page_many_atomic);

static struct page *kvm_pfn_to_page(kvm_pfn_t pfn)
{
	if (is_error_noslot_pfn(pfn))
		return KVM_ERR_PTR_BAD_PAGE;

	if (kvm_is_reserved_pfn(pfn)) {
		WARN_ON(1);
		return KVM_ERR_PTR_BAD_PAGE;
	}

	return pfn_to_page(pfn);
}

struct page *gfn_to_page(struct kvm *kvm, gfn_t gfn)
{
	kvm_pfn_t pfn;

	pfn = gfn_to_pfn(kvm, gfn);

	return kvm_pfn_to_page(pfn);
}
EXPORT_SYMBOL_GPL(gfn_to_page);

struct page *kvm_vcpu_gfn_to_page(struct kvm_vcpu *vcpu, gfn_t gfn)
{
	kvm_pfn_t pfn;

	pfn = kvm_vcpu_gfn_to_pfn(vcpu, gfn);

	return kvm_pfn_to_page(pfn);
}
EXPORT_SYMBOL_GPL(kvm_vcpu_gfn_to_page);

void kvm_release_page_clean(struct page *page)
{
	WARN_ON(is_error_page(page));

	kvm_release_pfn_clean(page_to_pfn(page));
}
EXPORT_SYMBOL_GPL(kvm_release_page_clean);

void kvm_release_pfn_clean(kvm_pfn_t pfn)
{
	if (!is_error_noslot_pfn(pfn) && !kvm_is_reserved_pfn(pfn))
		put_page(pfn_to_page(pfn));
}
EXPORT_SYMBOL_GPL(kvm_release_pfn_clean);

void kvm_release_page_dirty(struct page *page)
{
	WARN_ON(is_error_page(page));

	kvm_release_pfn_dirty(page_to_pfn(page));
}
EXPORT_SYMBOL_GPL(kvm_release_page_dirty);

void kvm_release_pfn_dirty(kvm_pfn_t pfn)
{
	kvm_set_pfn_dirty(pfn);
	kvm_release_pfn_clean(pfn);
}
EXPORT_SYMBOL_GPL(kvm_release_pfn_dirty);

void kvm_set_pfn_dirty(kvm_pfn_t pfn)
{
	if (!kvm_is_reserved_pfn(pfn)) {
		struct page *page = pfn_to_page(pfn);

		if (!PageReserved(page))
			SetPageDirty(page);
	}
}
EXPORT_SYMBOL_GPL(kvm_set_pfn_dirty);

void kvm_set_pfn_accessed(kvm_pfn_t pfn)
{
	if (!kvm_is_reserved_pfn(pfn))
		mark_page_accessed(pfn_to_page(pfn));
}
EXPORT_SYMBOL_GPL(kvm_set_pfn_accessed);

void kvm_get_pfn(kvm_pfn_t pfn)
{
	if (!kvm_is_reserved_pfn(pfn))
		get_page(pfn_to_page(pfn));
}
EXPORT_SYMBOL_GPL(kvm_get_pfn);

static int next_segment(unsigned long len, int offset)
{
	if (len > PAGE_SIZE - offset)
		return PAGE_SIZE - offset;
	else
		return len;
}

static int __kvm_read_guest_page(struct kvm_memory_slot *slot, gfn_t gfn,
				 void *data, int offset, int len)
{
	int r;
	unsigned long addr;

	addr = gfn_to_hva_memslot_prot(slot, gfn, NULL);
	if (kvm_is_error_hva(addr))
		return -EFAULT;
	r = __copy_from_user(data, (void __user *)addr + offset, len);
	if (r)
		return -EFAULT;
	return 0;
}

int kvm_read_guest_page(struct kvm *kvm, gfn_t gfn, void *data, int offset,
			int len)
{
	struct kvm_memory_slot *slot = gfn_to_memslot(kvm, gfn);

	return __kvm_read_guest_page(slot, gfn, data, offset, len);
}
EXPORT_SYMBOL_GPL(kvm_read_guest_page);

int kvm_vcpu_read_guest_page(struct kvm_vcpu *vcpu, gfn_t gfn, void *data,
			     int offset, int len)
{
	struct kvm_memory_slot *slot = kvm_vcpu_gfn_to_memslot(vcpu, gfn);

	return __kvm_read_guest_page(slot, gfn, data, offset, len);
}
EXPORT_SYMBOL_GPL(kvm_vcpu_read_guest_page);

int kvm_read_guest(struct kvm *kvm, gpa_t gpa, void *data, unsigned long len)
{
	gfn_t gfn = gpa >> PAGE_SHIFT;
	int seg;
	int offset = offset_in_page(gpa);
	int ret;

	while ((seg = next_segment(len, offset)) != 0) {
		ret = kvm_read_guest_page(kvm, gfn, data, offset, seg);
		if (ret < 0)
			return ret;
		offset = 0;
		len -= seg;
		data += seg;
		++gfn;
	}
	return 0;
}
EXPORT_SYMBOL_GPL(kvm_read_guest);

int kvm_vcpu_read_guest(struct kvm_vcpu *vcpu, gpa_t gpa, void *data, unsigned long len)
{
	gfn_t gfn = gpa >> PAGE_SHIFT;
	int seg;
	int offset = offset_in_page(gpa);
	int ret;

	while ((seg = next_segment(len, offset)) != 0) {
		ret = kvm_vcpu_read_guest_page(vcpu, gfn, data, offset, seg);
		if (ret < 0)
			return ret;
		offset = 0;
		len -= seg;
		data += seg;
		++gfn;
	}
	return 0;
}
EXPORT_SYMBOL_GPL(kvm_vcpu_read_guest);

static int __kvm_read_guest_atomic(struct kvm_memory_slot *slot, gfn_t gfn,
			           void *data, int offset, unsigned long len)
{
	int r;
	unsigned long addr;

	addr = gfn_to_hva_memslot_prot(slot, gfn, NULL);
	if (kvm_is_error_hva(addr))
		return -EFAULT;
	pagefault_disable();
	r = __copy_from_user_inatomic(data, (void __user *)addr + offset, len);
	pagefault_enable();
	if (r)
		return -EFAULT;
	return 0;
}

int kvm_read_guest_atomic(struct kvm *kvm, gpa_t gpa, void *data,
			  unsigned long len)
{
	gfn_t gfn = gpa >> PAGE_SHIFT;
	struct kvm_memory_slot *slot = gfn_to_memslot(kvm, gfn);
	int offset = offset_in_page(gpa);

	return __kvm_read_guest_atomic(slot, gfn, data, offset, len);
}
EXPORT_SYMBOL_GPL(kvm_read_guest_atomic);

int kvm_vcpu_read_guest_atomic(struct kvm_vcpu *vcpu, gpa_t gpa,
			       void *data, unsigned long len)
{
	gfn_t gfn = gpa >> PAGE_SHIFT;
	struct kvm_memory_slot *slot = kvm_vcpu_gfn_to_memslot(vcpu, gfn);
	int offset = offset_in_page(gpa);

	return __kvm_read_guest_atomic(slot, gfn, data, offset, len);
}
EXPORT_SYMBOL_GPL(kvm_vcpu_read_guest_atomic);

static int __kvm_write_guest_page(struct kvm_memory_slot *memslot, gfn_t gfn,
			          const void *data, int offset, int len)
{
	int r;
	unsigned long addr;

	addr = gfn_to_hva_memslot(memslot, gfn);
	if (kvm_is_error_hva(addr))
		return -EFAULT;
	r = __copy_to_user((void __user *)addr + offset, data, len);
	if (r)
		return -EFAULT;
	mark_page_dirty_in_slot(memslot, gfn);
	return 0;
}

int kvm_write_guest_page(struct kvm *kvm, gfn_t gfn,
			 const void *data, int offset, int len)
{
	struct kvm_memory_slot *slot = gfn_to_memslot(kvm, gfn);

	return __kvm_write_guest_page(slot, gfn, data, offset, len);
}
EXPORT_SYMBOL_GPL(kvm_write_guest_page);

int kvm_vcpu_write_guest_page(struct kvm_vcpu *vcpu, gfn_t gfn,
			      const void *data, int offset, int len)
{
	struct kvm_memory_slot *slot = kvm_vcpu_gfn_to_memslot(vcpu, gfn);

	return __kvm_write_guest_page(slot, gfn, data, offset, len);
}
EXPORT_SYMBOL_GPL(kvm_vcpu_write_guest_page);

int kvm_write_guest(struct kvm *kvm, gpa_t gpa, const void *data,
		    unsigned long len)
{
	gfn_t gfn = gpa >> PAGE_SHIFT;
	int seg;
	int offset = offset_in_page(gpa);
	int ret;

	while ((seg = next_segment(len, offset)) != 0) {
		ret = kvm_write_guest_page(kvm, gfn, data, offset, seg);
		if (ret < 0)
			return ret;
		offset = 0;
		len -= seg;
		data += seg;
		++gfn;
	}
	return 0;
}
EXPORT_SYMBOL_GPL(kvm_write_guest);

int kvm_vcpu_write_guest(struct kvm_vcpu *vcpu, gpa_t gpa, const void *data,
		         unsigned long len)
{
	gfn_t gfn = gpa >> PAGE_SHIFT;
	int seg;
	int offset = offset_in_page(gpa);
	int ret;

	while ((seg = next_segment(len, offset)) != 0) {
		ret = kvm_vcpu_write_guest_page(vcpu, gfn, data, offset, seg);
		if (ret < 0)
			return ret;
		offset = 0;
		len -= seg;
		data += seg;
		++gfn;
	}
	return 0;
}
EXPORT_SYMBOL_GPL(kvm_vcpu_write_guest);

static int __kvm_gfn_to_hva_cache_init(struct kvm_memslots *slots,
				       struct gfn_to_hva_cache *ghc,
				       gpa_t gpa, unsigned long len)
{
	int offset = offset_in_page(gpa);
	gfn_t start_gfn = gpa >> PAGE_SHIFT;
	gfn_t end_gfn = (gpa + len - 1) >> PAGE_SHIFT;
	gfn_t nr_pages_needed = end_gfn - start_gfn + 1;
	gfn_t nr_pages_avail;

	ghc->gpa = gpa;
	ghc->generation = slots->generation;
	ghc->len = len;
	ghc->memslot = __gfn_to_memslot(slots, start_gfn);
	ghc->hva = gfn_to_hva_many(ghc->memslot, start_gfn, NULL);
	if (!kvm_is_error_hva(ghc->hva) && nr_pages_needed <= 1) {
		ghc->hva += offset;
	} else {
		/*
		 * If the requested region crosses two memslots, we still
		 * verify that the entire region is valid here.
		 */
		while (start_gfn <= end_gfn) {
			nr_pages_avail = 0;
			ghc->memslot = __gfn_to_memslot(slots, start_gfn);
			ghc->hva = gfn_to_hva_many(ghc->memslot, start_gfn,
						   &nr_pages_avail);
			if (kvm_is_error_hva(ghc->hva))
				return -EFAULT;
			start_gfn += nr_pages_avail;
		}
		/* Use the slow path for cross page reads and writes. */
		ghc->memslot = NULL;
	}
	return 0;
}

int kvm_gfn_to_hva_cache_init(struct kvm *kvm, struct gfn_to_hva_cache *ghc,
			      gpa_t gpa, unsigned long len)
{
	struct kvm_memslots *slots = kvm_memslots(kvm);
	return __kvm_gfn_to_hva_cache_init(slots, ghc, gpa, len);
}
EXPORT_SYMBOL_GPL(kvm_gfn_to_hva_cache_init);

int kvm_write_guest_offset_cached(struct kvm *kvm, struct gfn_to_hva_cache *ghc,
			   void *data, int offset, unsigned long len)
{
	struct kvm_memslots *slots = kvm_memslots(kvm);
	int r;
	gpa_t gpa = ghc->gpa + offset;

	BUG_ON(len + offset > ghc->len);

	if (slots->generation != ghc->generation)
		__kvm_gfn_to_hva_cache_init(slots, ghc, ghc->gpa, ghc->len);

	if (unlikely(!ghc->memslot))
		return kvm_write_guest(kvm, gpa, data, len);

	if (kvm_is_error_hva(ghc->hva))
		return -EFAULT;

	r = __copy_to_user((void __user *)ghc->hva + offset, data, len);
	if (r)
		return -EFAULT;
	mark_page_dirty_in_slot(ghc->memslot, gpa >> PAGE_SHIFT);

	return 0;
}
EXPORT_SYMBOL_GPL(kvm_write_guest_offset_cached);

int kvm_write_guest_cached(struct kvm *kvm, struct gfn_to_hva_cache *ghc,
			   void *data, unsigned long len)
{
	return kvm_write_guest_offset_cached(kvm, ghc, data, 0, len);
}
EXPORT_SYMBOL_GPL(kvm_write_guest_cached);

int kvm_read_guest_cached(struct kvm *kvm, struct gfn_to_hva_cache *ghc,
			   void *data, unsigned long len)
{
	struct kvm_memslots *slots = kvm_memslots(kvm);
	int r;

	BUG_ON(len > ghc->len);

	if (slots->generation != ghc->generation)
		__kvm_gfn_to_hva_cache_init(slots, ghc, ghc->gpa, ghc->len);

	if (unlikely(!ghc->memslot))
		return kvm_read_guest(kvm, ghc->gpa, data, len);

	if (kvm_is_error_hva(ghc->hva))
		return -EFAULT;

	r = __copy_from_user(data, (void __user *)ghc->hva, len);
	if (r)
		return -EFAULT;

	return 0;
}
EXPORT_SYMBOL_GPL(kvm_read_guest_cached);

int kvm_clear_guest_page(struct kvm *kvm, gfn_t gfn, int offset, int len)
{
	const void *zero_page = (const void *) __va(page_to_phys(ZERO_PAGE(0)));

	return kvm_write_guest_page(kvm, gfn, zero_page, offset, len);
}
EXPORT_SYMBOL_GPL(kvm_clear_guest_page);

int kvm_clear_guest(struct kvm *kvm, gpa_t gpa, unsigned long len)
{
	gfn_t gfn = gpa >> PAGE_SHIFT;
	int seg;
	int offset = offset_in_page(gpa);
	int ret;

	while ((seg = next_segment(len, offset)) != 0) {
		ret = kvm_clear_guest_page(kvm, gfn, offset, seg);
		if (ret < 0)
			return ret;
		offset = 0;
		len -= seg;
		++gfn;
	}
	return 0;
}
EXPORT_SYMBOL_GPL(kvm_clear_guest);

static void mark_page_dirty_in_slot(struct kvm_memory_slot *memslot,
				    gfn_t gfn)
{
	if (memslot && memslot->dirty_bitmap) {
		unsigned long rel_gfn = gfn - memslot->base_gfn;

		set_bit_le(rel_gfn, memslot->dirty_bitmap);
	}
}

void mark_page_dirty(struct kvm *kvm, gfn_t gfn)
{
	struct kvm_memory_slot *memslot;

	memslot = gfn_to_memslot(kvm, gfn);
	mark_page_dirty_in_slot(memslot, gfn);
}
EXPORT_SYMBOL_GPL(mark_page_dirty);

void kvm_vcpu_mark_page_dirty(struct kvm_vcpu *vcpu, gfn_t gfn)
{
	struct kvm_memory_slot *memslot;

	memslot = kvm_vcpu_gfn_to_memslot(vcpu, gfn);
	mark_page_dirty_in_slot(memslot, gfn);
}
EXPORT_SYMBOL_GPL(kvm_vcpu_mark_page_dirty);

void kvm_sigset_activate(struct kvm_vcpu *vcpu)
{
	if (!vcpu->sigset_active)
		return;

	/*
	 * This does a lockless modification of ->real_blocked, which is fine
	 * because, only current can change ->real_blocked and all readers of
	 * ->real_blocked don't care as long ->real_blocked is always a subset
	 * of ->blocked.
	 */
	sigprocmask(SIG_SETMASK, &vcpu->sigset, &current->real_blocked);
}

void kvm_sigset_deactivate(struct kvm_vcpu *vcpu)
{
	if (!vcpu->sigset_active)
		return;

	sigprocmask(SIG_SETMASK, &current->real_blocked, NULL);
	sigemptyset(&current->real_blocked);
}

static void grow_halt_poll_ns(struct kvm_vcpu *vcpu)
{
	unsigned int old, val, grow;

	old = val = vcpu->halt_poll_ns;
	grow = READ_ONCE(halt_poll_ns_grow);
	/* 10us base */
	if (val == 0 && grow)
		val = 10000;
	else
		val *= grow;

	if (val > halt_poll_ns)
		val = halt_poll_ns;

	vcpu->halt_poll_ns = val;
	trace_kvm_halt_poll_ns_grow(vcpu->vcpu_id, val, old);
}

static void shrink_halt_poll_ns(struct kvm_vcpu *vcpu)
{
	unsigned int old, val, shrink;

	old = val = vcpu->halt_poll_ns;
	shrink = READ_ONCE(halt_poll_ns_shrink);
	if (shrink == 0)
		val = 0;
	else
		val /= shrink;

	vcpu->halt_poll_ns = val;
	trace_kvm_halt_poll_ns_shrink(vcpu->vcpu_id, val, old);
}

static int kvm_vcpu_check_block(struct kvm_vcpu *vcpu)
{
	if (kvm_arch_vcpu_runnable(vcpu)) {
		kvm_make_request(KVM_REQ_UNHALT, vcpu);
		return -EINTR;
	}
	if (kvm_cpu_has_pending_timer(vcpu))
		return -EINTR;
	if (signal_pending(current))
		return -EINTR;

	return 0;
}

/*
 * The vCPU has executed a HLT instruction with in-kernel mode enabled.
 */
void kvm_vcpu_block(struct kvm_vcpu *vcpu)
{
	ktime_t start, cur;
	DECLARE_SWAITQUEUE(wait);
	bool waited = false;
	u64 block_ns;

	start = cur = ktime_get();
	if (vcpu->halt_poll_ns) {
		ktime_t stop = ktime_add_ns(ktime_get(), vcpu->halt_poll_ns);

		++vcpu->stat.halt_attempted_poll;
		do {
			/*
			 * This sets KVM_REQ_UNHALT if an interrupt
			 * arrives.
			 */
			if (kvm_vcpu_check_block(vcpu) < 0) {
				++vcpu->stat.halt_successful_poll;
				if (!vcpu_valid_wakeup(vcpu))
					++vcpu->stat.halt_poll_invalid;
				goto out;
			}
			cur = ktime_get();
		} while (single_task_running() && ktime_before(cur, stop));
	}

	kvm_arch_vcpu_blocking(vcpu);

	for (;;) {
		prepare_to_swait(&vcpu->wq, &wait, TASK_INTERRUPTIBLE);

		if (kvm_vcpu_check_block(vcpu) < 0)
			break;

		waited = true;
		schedule();
	}

	finish_swait(&vcpu->wq, &wait);
	cur = ktime_get();

	kvm_arch_vcpu_unblocking(vcpu);
out:
	block_ns = ktime_to_ns(cur) - ktime_to_ns(start);

	if (!vcpu_valid_wakeup(vcpu))
		shrink_halt_poll_ns(vcpu);
	else if (halt_poll_ns) {
		if (block_ns <= vcpu->halt_poll_ns)
			;
		/* we had a long block, shrink polling */
		else if (vcpu->halt_poll_ns && block_ns > halt_poll_ns)
			shrink_halt_poll_ns(vcpu);
		/* we had a short halt and our poll time is too small */
		else if (vcpu->halt_poll_ns < halt_poll_ns &&
			block_ns < halt_poll_ns)
			grow_halt_poll_ns(vcpu);
	} else
		vcpu->halt_poll_ns = 0;

	trace_kvm_vcpu_wakeup(block_ns, waited, vcpu_valid_wakeup(vcpu));
	kvm_arch_vcpu_block_finish(vcpu);
}
EXPORT_SYMBOL_GPL(kvm_vcpu_block);

bool kvm_vcpu_wake_up(struct kvm_vcpu *vcpu)
{
	struct swait_queue_head *wqp;

	wqp = kvm_arch_vcpu_wq(vcpu);
	if (swq_has_sleeper(wqp)) {
		swake_up(wqp);
		++vcpu->stat.halt_wakeup;
		return true;
	}

	return false;
}
EXPORT_SYMBOL_GPL(kvm_vcpu_wake_up);

#ifndef CONFIG_S390
/*
 * Kick a sleeping VCPU, or a guest VCPU in guest mode, into host kernel mode.
 */
void kvm_vcpu_kick(struct kvm_vcpu *vcpu)
{
	int me;
	int cpu = vcpu->cpu;

	if (kvm_vcpu_wake_up(vcpu))
		return;

	me = get_cpu();
	if (cpu != me && (unsigned)cpu < nr_cpu_ids && cpu_online(cpu))
		if (kvm_arch_vcpu_should_kick(vcpu))
			smp_send_reschedule(cpu);
	put_cpu();
}
EXPORT_SYMBOL_GPL(kvm_vcpu_kick);
#endif /* !CONFIG_S390 */

int kvm_vcpu_yield_to(struct kvm_vcpu *target)
{
	struct pid *pid;
	struct task_struct *task = NULL;
	int ret = 0;

	rcu_read_lock();
	pid = rcu_dereference(target->pid);
	if (pid)
		task = get_pid_task(pid, PIDTYPE_PID);
	rcu_read_unlock();
	if (!task)
		return ret;
	ret = yield_to(task, 1);
	put_task_struct(task);

	return ret;
}
EXPORT_SYMBOL_GPL(kvm_vcpu_yield_to);

/*
 * Helper that checks whether a VCPU is eligible for directed yield.
 * Most eligible candidate to yield is decided by following heuristics:
 *
 *  (a) VCPU which has not done pl-exit or cpu relax intercepted recently
 *  (preempted lock holder), indicated by @in_spin_loop.
 *  Set at the beiginning and cleared at the end of interception/PLE handler.
 *
 *  (b) VCPU which has done pl-exit/ cpu relax intercepted but did not get
 *  chance last time (mostly it has become eligible now since we have probably
 *  yielded to lockholder in last iteration. This is done by toggling
 *  @dy_eligible each time a VCPU checked for eligibility.)
 *
 *  Yielding to a recently pl-exited/cpu relax intercepted VCPU before yielding
 *  to preempted lock-holder could result in wrong VCPU selection and CPU
 *  burning. Giving priority for a potential lock-holder increases lock
 *  progress.
 *
 *  Since algorithm is based on heuristics, accessing another VCPU data without
 *  locking does not harm. It may result in trying to yield to  same VCPU, fail
 *  and continue with next VCPU and so on.
 */
static bool kvm_vcpu_eligible_for_directed_yield(struct kvm_vcpu *vcpu)
{
#ifdef CONFIG_HAVE_KVM_CPU_RELAX_INTERCEPT
	bool eligible;

	eligible = !vcpu->spin_loop.in_spin_loop ||
		    vcpu->spin_loop.dy_eligible;

	if (vcpu->spin_loop.in_spin_loop)
		kvm_vcpu_set_dy_eligible(vcpu, !vcpu->spin_loop.dy_eligible);

	return eligible;
#else
	return true;
#endif
}

void kvm_vcpu_on_spin(struct kvm_vcpu *me, bool yield_to_kernel_mode)
{
	struct kvm *kvm = me->kvm;
	struct kvm_vcpu *vcpu;
	int last_boosted_vcpu = me->kvm->last_boosted_vcpu;
	int yielded = 0;
	int try = 3;
	int pass;
	int i;

	kvm_vcpu_set_in_spin_loop(me, true);
	/*
	 * We boost the priority of a VCPU that is runnable but not
	 * currently running, because it got preempted by something
	 * else and called schedule in __vcpu_run.  Hopefully that
	 * VCPU is holding the lock that we need and will release it.
	 * We approximate round-robin by starting at the last boosted VCPU.
	 */
	for (pass = 0; pass < 2 && !yielded && try; pass++) {
		kvm_for_each_vcpu(i, vcpu, kvm) {
			if (!pass && i <= last_boosted_vcpu) {
				i = last_boosted_vcpu;
				continue;
			} else if (pass && i > last_boosted_vcpu)
				break;
			if (!READ_ONCE(vcpu->preempted))
				continue;
			if (vcpu == me)
				continue;
			if (swait_active(&vcpu->wq) && !kvm_arch_vcpu_runnable(vcpu))
				continue;
			if (yield_to_kernel_mode && !kvm_arch_vcpu_in_kernel(vcpu))
				continue;
			if (!kvm_vcpu_eligible_for_directed_yield(vcpu))
				continue;

			yielded = kvm_vcpu_yield_to(vcpu);
			if (yielded > 0) {
				kvm->last_boosted_vcpu = i;
				break;
			} else if (yielded < 0) {
				try--;
				if (!try)
					break;
			}
		}
	}
	kvm_vcpu_set_in_spin_loop(me, false);

	/* Ensure vcpu is not eligible during next spinloop */
	kvm_vcpu_set_dy_eligible(me, false);
}
EXPORT_SYMBOL_GPL(kvm_vcpu_on_spin);

static int kvm_vcpu_fault(struct vm_fault *vmf)
{
	struct kvm_vcpu *vcpu = vmf->vma->vm_file->private_data;
	struct page *page;

	if (vmf->pgoff == 0)
		page = virt_to_page(vcpu->run);
#ifdef CONFIG_X86
	else if (vmf->pgoff == KVM_PIO_PAGE_OFFSET)
		page = virt_to_page(vcpu->arch.pio_data);
#endif
#ifdef CONFIG_KVM_MMIO
	else if (vmf->pgoff == KVM_COALESCED_MMIO_PAGE_OFFSET)
		page = virt_to_page(vcpu->kvm->coalesced_mmio_ring);
#endif
	else
		return kvm_arch_vcpu_fault(vcpu, vmf);
	get_page(page);
	vmf->page = page;
	return 0;
}

static const struct vm_operations_struct kvm_vcpu_vm_ops = {
	.fault = kvm_vcpu_fault,
};

static int kvm_vcpu_mmap(struct file *file, struct vm_area_struct *vma)
{
	vma->vm_ops = &kvm_vcpu_vm_ops;
	return 0;
}

static int kvm_vcpu_release(struct inode *inode, struct file *filp)
{
	struct kvm_vcpu *vcpu = filp->private_data;

	debugfs_remove_recursive(vcpu->debugfs_dentry);
	kvm_put_kvm(vcpu->kvm);
	return 0;
}

static struct file_operations kvm_vcpu_fops = {
	.release        = kvm_vcpu_release,
	.unlocked_ioctl = kvm_vcpu_ioctl,
#ifdef CONFIG_KVM_COMPAT
	.compat_ioctl   = kvm_vcpu_compat_ioctl,
#endif
	.mmap           = kvm_vcpu_mmap,
	.llseek		= noop_llseek,
};

/*
 * Allocates an inode for the vcpu.
 */
static int create_vcpu_fd(struct kvm_vcpu *vcpu)
{
	char name[8 + 1 + ITOA_MAX_LEN + 1];

	snprintf(name, sizeof(name), "kvm-vcpu:%d", vcpu->vcpu_id);
	return anon_inode_getfd(name, &kvm_vcpu_fops, vcpu, O_RDWR | O_CLOEXEC);
}

static int kvm_create_vcpu_debugfs(struct kvm_vcpu *vcpu)
{
	char dir_name[ITOA_MAX_LEN * 2];
	int ret;

	if (!kvm_arch_has_vcpu_debugfs())
		return 0;

	if (!debugfs_initialized())
		return 0;

	snprintf(dir_name, sizeof(dir_name), "vcpu%d", vcpu->vcpu_id);
	vcpu->debugfs_dentry = debugfs_create_dir(dir_name,
								vcpu->kvm->debugfs_dentry);
	if (!vcpu->debugfs_dentry)
		return -ENOMEM;

	ret = kvm_arch_create_vcpu_debugfs(vcpu);
	if (ret < 0) {
		debugfs_remove_recursive(vcpu->debugfs_dentry);
		return ret;
	}

	return 0;
}

/*
 * Creates some virtual cpus.  Good luck creating more than one.
 */
static int kvm_vm_ioctl_create_vcpu(struct kvm *kvm, u32 id)
{
	int r;
	struct kvm_vcpu *vcpu;

	if (id >= KVM_MAX_VCPU_ID)
		return -EINVAL;

	mutex_lock(&kvm->lock);
	if (kvm->created_vcpus == KVM_MAX_VCPUS) {
		mutex_unlock(&kvm->lock);
		return -EINVAL;
	}

	kvm->created_vcpus++;
	mutex_unlock(&kvm->lock);

	vcpu = kvm_arch_vcpu_create(kvm, id);
	if (IS_ERR(vcpu)) {
		r = PTR_ERR(vcpu);
		goto vcpu_decrement;
	}

	preempt_notifier_init(&vcpu->preempt_notifier, &kvm_preempt_ops);

	r = kvm_arch_vcpu_setup(vcpu);
	if (r)
		goto vcpu_destroy;

	r = kvm_create_vcpu_debugfs(vcpu);
	if (r)
		goto vcpu_destroy;

	mutex_lock(&kvm->lock);
	if (kvm_get_vcpu_by_id(kvm, id)) {
		r = -EEXIST;
		goto unlock_vcpu_destroy;
	}

	BUG_ON(kvm->vcpus[atomic_read(&kvm->online_vcpus)]);

	/* Now it's all set up, let userspace reach it */
	kvm_get_kvm(kvm);
	r = create_vcpu_fd(vcpu);
	if (r < 0) {
		kvm_put_kvm(kvm);
		goto unlock_vcpu_destroy;
	}

	kvm->vcpus[atomic_read(&kvm->online_vcpus)] = vcpu;

	/*
	 * Pairs with smp_rmb() in kvm_get_vcpu.  Write kvm->vcpus
	 * before kvm->online_vcpu's incremented value.
	 */
	smp_wmb();
	atomic_inc(&kvm->online_vcpus);

	mutex_unlock(&kvm->lock);
	kvm_arch_vcpu_postcreate(vcpu);
	return r;

unlock_vcpu_destroy:
	mutex_unlock(&kvm->lock);
	debugfs_remove_recursive(vcpu->debugfs_dentry);
vcpu_destroy:
	kvm_arch_vcpu_destroy(vcpu);
vcpu_decrement:
	mutex_lock(&kvm->lock);
	kvm->created_vcpus--;
	mutex_unlock(&kvm->lock);
	return r;
}

static int kvm_vcpu_ioctl_set_sigmask(struct kvm_vcpu *vcpu, sigset_t *sigset)
{
	if (sigset) {
		sigdelsetmask(sigset, sigmask(SIGKILL)|sigmask(SIGSTOP));
		vcpu->sigset_active = 1;
		vcpu->sigset = *sigset;
	} else
		vcpu->sigset_active = 0;
	return 0;
}

static long kvm_vcpu_ioctl(struct file *filp,
			   unsigned int ioctl, unsigned long arg)
{
	struct kvm_vcpu *vcpu = filp->private_data;
	void __user *argp = (void __user *)arg;
	int r;
	struct kvm_fpu *fpu = NULL;
	struct kvm_sregs *kvm_sregs = NULL;

	if (vcpu->kvm->mm != current->mm)
		return -EIO;

	if (unlikely(_IOC_TYPE(ioctl) != KVMIO))
		return -EINVAL;

	/*
	 * Some architectures have vcpu ioctls that are asynchronous to vcpu
	 * execution; mutex_lock() would break them.
	 */
	r = kvm_arch_vcpu_async_ioctl(filp, ioctl, arg);
	if (r != -ENOIOCTLCMD)
		return r;

	if (mutex_lock_killable(&vcpu->mutex))
		return -EINTR;
	switch (ioctl) {
	case KVM_RUN: {
		struct pid *oldpid;
		r = -EINVAL;
		if (arg)
			goto out;
		oldpid = rcu_access_pointer(vcpu->pid);
		if (unlikely(oldpid != current->pids[PIDTYPE_PID].pid)) {
			/* The thread running this VCPU changed. */
			struct pid *newpid = get_task_pid(current, PIDTYPE_PID);

			rcu_assign_pointer(vcpu->pid, newpid);
			if (oldpid)
				synchronize_rcu();
			put_pid(oldpid);
		}
		r = kvm_arch_vcpu_ioctl_run(vcpu, vcpu->run);
		trace_kvm_userspace_exit(vcpu->run->exit_reason, r);
		break;
	}
	case KVM_GET_REGS: {
		struct kvm_regs *kvm_regs;

		r = -ENOMEM;
		kvm_regs = kzalloc(sizeof(struct kvm_regs), GFP_KERNEL);
		if (!kvm_regs)
			goto out;
		r = kvm_arch_vcpu_ioctl_get_regs(vcpu, kvm_regs);
		if (r)
			goto out_free1;
		r = -EFAULT;
		if (copy_to_user(argp, kvm_regs, sizeof(struct kvm_regs)))
			goto out_free1;
		r = 0;
out_free1:
		kfree(kvm_regs);
		break;
	}
	case KVM_SET_REGS: {
		struct kvm_regs *kvm_regs;

		r = -ENOMEM;
		kvm_regs = memdup_user(argp, sizeof(*kvm_regs));
		if (IS_ERR(kvm_regs)) {
			r = PTR_ERR(kvm_regs);
			goto out;
		}
		r = kvm_arch_vcpu_ioctl_set_regs(vcpu, kvm_regs);
		kfree(kvm_regs);
		break;
	}
	case KVM_GET_SREGS: {
		kvm_sregs = kzalloc(sizeof(struct kvm_sregs), GFP_KERNEL);
		r = -ENOMEM;
		if (!kvm_sregs)
			goto out;
		r = kvm_arch_vcpu_ioctl_get_sregs(vcpu, kvm_sregs);
		if (r)
			goto out;
		r = -EFAULT;
		if (copy_to_user(argp, kvm_sregs, sizeof(struct kvm_sregs)))
			goto out;
		r = 0;
		break;
	}
	case KVM_SET_SREGS: {
		kvm_sregs = memdup_user(argp, sizeof(*kvm_sregs));
		if (IS_ERR(kvm_sregs)) {
			r = PTR_ERR(kvm_sregs);
			kvm_sregs = NULL;
			goto out;
		}
		r = kvm_arch_vcpu_ioctl_set_sregs(vcpu, kvm_sregs);
		break;
	}
	case KVM_GET_MP_STATE: {
		struct kvm_mp_state mp_state;

		r = kvm_arch_vcpu_ioctl_get_mpstate(vcpu, &mp_state);
		if (r)
			goto out;
		r = -EFAULT;
		if (copy_to_user(argp, &mp_state, sizeof(mp_state)))
			goto out;
		r = 0;
		break;
	}
	case KVM_SET_MP_STATE: {
		struct kvm_mp_state mp_state;

		r = -EFAULT;
		if (copy_from_user(&mp_state, argp, sizeof(mp_state)))
			goto out;
		r = kvm_arch_vcpu_ioctl_set_mpstate(vcpu, &mp_state);
		break;
	}
	case KVM_TRANSLATE: {
		struct kvm_translation tr;

		r = -EFAULT;
		if (copy_from_user(&tr, argp, sizeof(tr)))
			goto out;
		r = kvm_arch_vcpu_ioctl_translate(vcpu, &tr);
		if (r)
			goto out;
		r = -EFAULT;
		if (copy_to_user(argp, &tr, sizeof(tr)))
			goto out;
		r = 0;
		break;
	}
	case KVM_SET_GUEST_DEBUG: {
		struct kvm_guest_debug dbg;

		r = -EFAULT;
		if (copy_from_user(&dbg, argp, sizeof(dbg)))
			goto out;
		r = kvm_arch_vcpu_ioctl_set_guest_debug(vcpu, &dbg);
		break;
	}
	case KVM_SET_SIGNAL_MASK: {
		struct kvm_signal_mask __user *sigmask_arg = argp;
		struct kvm_signal_mask kvm_sigmask;
		sigset_t sigset, *p;

		p = NULL;
		if (argp) {
			r = -EFAULT;
			if (copy_from_user(&kvm_sigmask, argp,
					   sizeof(kvm_sigmask)))
				goto out;
			r = -EINVAL;
			if (kvm_sigmask.len != sizeof(sigset))
				goto out;
			r = -EFAULT;
			if (copy_from_user(&sigset, sigmask_arg->sigset,
					   sizeof(sigset)))
				goto out;
			p = &sigset;
		}
		r = kvm_vcpu_ioctl_set_sigmask(vcpu, p);
		break;
	}
	case KVM_GET_FPU: {
		fpu = kzalloc(sizeof(struct kvm_fpu), GFP_KERNEL);
		r = -ENOMEM;
		if (!fpu)
			goto out;
		r = kvm_arch_vcpu_ioctl_get_fpu(vcpu, fpu);
		if (r)
			goto out;
		r = -EFAULT;
		if (copy_to_user(argp, fpu, sizeof(struct kvm_fpu)))
			goto out;
		r = 0;
		break;
	}
	case KVM_SET_FPU: {
		fpu = memdup_user(argp, sizeof(*fpu));
		if (IS_ERR(fpu)) {
			r = PTR_ERR(fpu);
			fpu = NULL;
			goto out;
		}
		r = kvm_arch_vcpu_ioctl_set_fpu(vcpu, fpu);
		break;
	}
	default:
		r = kvm_arch_vcpu_ioctl(filp, ioctl, arg);
	}
out:
	mutex_unlock(&vcpu->mutex);
	kfree(fpu);
	kfree(kvm_sregs);
	return r;
}

#ifdef CONFIG_KVM_COMPAT
static long kvm_vcpu_compat_ioctl(struct file *filp,
				  unsigned int ioctl, unsigned long arg)
{
	struct kvm_vcpu *vcpu = filp->private_data;
	void __user *argp = compat_ptr(arg);
	int r;

	if (vcpu->kvm->mm != current->mm)
		return -EIO;

	switch (ioctl) {
	case KVM_SET_SIGNAL_MASK: {
		struct kvm_signal_mask __user *sigmask_arg = argp;
		struct kvm_signal_mask kvm_sigmask;
		sigset_t sigset;

		if (argp) {
			r = -EFAULT;
			if (copy_from_user(&kvm_sigmask, argp,
					   sizeof(kvm_sigmask)))
				goto out;
			r = -EINVAL;
			if (kvm_sigmask.len != sizeof(compat_sigset_t))
				goto out;
			r = -EFAULT;
			if (get_compat_sigset(&sigset, (void *)sigmask_arg->sigset))
				goto out;
			r = kvm_vcpu_ioctl_set_sigmask(vcpu, &sigset);
		} else
			r = kvm_vcpu_ioctl_set_sigmask(vcpu, NULL);
		break;
	}
	default:
		r = kvm_vcpu_ioctl(filp, ioctl, arg);
	}

out:
	return r;
}
#endif

static int kvm_device_ioctl_attr(struct kvm_device *dev,
				 int (*accessor)(struct kvm_device *dev,
						 struct kvm_device_attr *attr),
				 unsigned long arg)
{
	struct kvm_device_attr attr;

	if (!accessor)
		return -EPERM;

	if (copy_from_user(&attr, (void __user *)arg, sizeof(attr)))
		return -EFAULT;

	return accessor(dev, &attr);
}

static long kvm_device_ioctl(struct file *filp, unsigned int ioctl,
			     unsigned long arg)
{
	struct kvm_device *dev = filp->private_data;

	switch (ioctl) {
	case KVM_SET_DEVICE_ATTR:
		return kvm_device_ioctl_attr(dev, dev->ops->set_attr, arg);
	case KVM_GET_DEVICE_ATTR:
		return kvm_device_ioctl_attr(dev, dev->ops->get_attr, arg);
	case KVM_HAS_DEVICE_ATTR:
		return kvm_device_ioctl_attr(dev, dev->ops->has_attr, arg);
	default:
		if (dev->ops->ioctl)
			return dev->ops->ioctl(dev, ioctl, arg);

		return -ENOTTY;
	}
}

static int kvm_device_release(struct inode *inode, struct file *filp)
{
	struct kvm_device *dev = filp->private_data;
	struct kvm *kvm = dev->kvm;

	kvm_put_kvm(kvm);
	return 0;
}

static const struct file_operations kvm_device_fops = {
	.unlocked_ioctl = kvm_device_ioctl,
#ifdef CONFIG_KVM_COMPAT
	.compat_ioctl = kvm_device_ioctl,
#endif
	.release = kvm_device_release,
};

struct kvm_device *kvm_device_from_filp(struct file *filp)
{
	if (filp->f_op != &kvm_device_fops)
		return NULL;

	return filp->private_data;
}

static struct kvm_device_ops *kvm_device_ops_table[KVM_DEV_TYPE_MAX] = {
#ifdef CONFIG_KVM_MPIC
	[KVM_DEV_TYPE_FSL_MPIC_20]	= &kvm_mpic_ops,
	[KVM_DEV_TYPE_FSL_MPIC_42]	= &kvm_mpic_ops,
#endif
};

int kvm_register_device_ops(struct kvm_device_ops *ops, u32 type)
{
	if (type >= ARRAY_SIZE(kvm_device_ops_table))
		return -ENOSPC;

	if (kvm_device_ops_table[type] != NULL)
		return -EEXIST;

	kvm_device_ops_table[type] = ops;
	return 0;
}

void kvm_unregister_device_ops(u32 type)
{
	if (kvm_device_ops_table[type] != NULL)
		kvm_device_ops_table[type] = NULL;
}

static int kvm_ioctl_create_device(struct kvm *kvm,
				   struct kvm_create_device *cd)
{
	struct kvm_device_ops *ops = NULL;
	struct kvm_device *dev;
	bool test = cd->flags & KVM_CREATE_DEVICE_TEST;
	int ret;

	if (cd->type >= ARRAY_SIZE(kvm_device_ops_table))
		return -ENODEV;

	ops = kvm_device_ops_table[cd->type];
	if (ops == NULL)
		return -ENODEV;

	if (test)
		return 0;

	dev = kzalloc(sizeof(*dev), GFP_KERNEL);
	if (!dev)
		return -ENOMEM;

	dev->ops = ops;
	dev->kvm = kvm;

	mutex_lock(&kvm->lock);
	ret = ops->create(dev, cd->type);
	if (ret < 0) {
		mutex_unlock(&kvm->lock);
		kfree(dev);
		return ret;
	}
	list_add(&dev->vm_node, &kvm->devices);
	mutex_unlock(&kvm->lock);

	if (ops->init)
		ops->init(dev);

	ret = anon_inode_getfd(ops->name, &kvm_device_fops, dev, O_RDWR | O_CLOEXEC);
	if (ret < 0) {
		mutex_lock(&kvm->lock);
		list_del(&dev->vm_node);
		mutex_unlock(&kvm->lock);
		ops->destroy(dev);
		return ret;
	}

	kvm_get_kvm(kvm);
	cd->fd = ret;
	return 0;
}

static long kvm_vm_ioctl_check_extension_generic(struct kvm *kvm, long arg)
{
	switch (arg) {
	case KVM_CAP_USER_MEMORY:
	case KVM_CAP_DESTROY_MEMORY_REGION_WORKS:
	case KVM_CAP_JOIN_MEMORY_REGIONS_WORKS:
	case KVM_CAP_INTERNAL_ERROR_DATA:
#ifdef CONFIG_HAVE_KVM_MSI
	case KVM_CAP_SIGNAL_MSI:
#endif
#ifdef CONFIG_HAVE_KVM_IRQFD
	case KVM_CAP_IRQFD:
	case KVM_CAP_IRQFD_RESAMPLE:
#endif
	case KVM_CAP_IOEVENTFD_ANY_LENGTH:
	case KVM_CAP_CHECK_EXTENSION_VM:
		return 1;
#ifdef CONFIG_KVM_MMIO
	case KVM_CAP_COALESCED_MMIO:
		return KVM_COALESCED_MMIO_PAGE_OFFSET;
#endif
#ifdef CONFIG_HAVE_KVM_IRQ_ROUTING
	case KVM_CAP_IRQ_ROUTING:
		return KVM_MAX_IRQ_ROUTES;
#endif
#if KVM_ADDRESS_SPACE_NUM > 1
	case KVM_CAP_MULTI_ADDRESS_SPACE:
		return KVM_ADDRESS_SPACE_NUM;
#endif
	case KVM_CAP_MAX_VCPU_ID:
		return KVM_MAX_VCPU_ID;
	default:
		break;
	}
	return kvm_vm_ioctl_check_extension(kvm, arg);
}

static long kvm_vm_ioctl(struct file *filp,
			   unsigned int ioctl, unsigned long arg)
{
	struct kvm *kvm = filp->private_data;
	void __user *argp = (void __user *)arg;
	int r;

	if (kvm->mm != current->mm)
		return -EIO;
	switch (ioctl) {
	case KVM_CREATE_VCPU:
		r = kvm_vm_ioctl_create_vcpu(kvm, arg);
		break;
	case KVM_SET_USER_MEMORY_REGION: {
		struct kvm_userspace_memory_region kvm_userspace_mem;

		r = -EFAULT;
		if (copy_from_user(&kvm_userspace_mem, argp,
						sizeof(kvm_userspace_mem)))
			goto out;

		r = kvm_vm_ioctl_set_memory_region(kvm, &kvm_userspace_mem);
		break;
	}
	case KVM_GET_DIRTY_LOG: {
		struct kvm_dirty_log log;

		r = -EFAULT;
		if (copy_from_user(&log, argp, sizeof(log)))
			goto out;
		r = kvm_vm_ioctl_get_dirty_log(kvm, &log);
		break;
	}
#ifdef CONFIG_KVM_MMIO
	case KVM_REGISTER_COALESCED_MMIO: {
		struct kvm_coalesced_mmio_zone zone;

		r = -EFAULT;
		if (copy_from_user(&zone, argp, sizeof(zone)))
			goto out;
		r = kvm_vm_ioctl_register_coalesced_mmio(kvm, &zone);
		break;
	}
	case KVM_UNREGISTER_COALESCED_MMIO: {
		struct kvm_coalesced_mmio_zone zone;

		r = -EFAULT;
		if (copy_from_user(&zone, argp, sizeof(zone)))
			goto out;
		r = kvm_vm_ioctl_unregister_coalesced_mmio(kvm, &zone);
		break;
	}
#endif
	case KVM_IRQFD: {
		struct kvm_irqfd data;

		r = -EFAULT;
		if (copy_from_user(&data, argp, sizeof(data)))
			goto out;
		r = kvm_irqfd(kvm, &data);
		break;
	}
	case KVM_IOEVENTFD: {
		struct kvm_ioeventfd data;

		r = -EFAULT;
		if (copy_from_user(&data, argp, sizeof(data)))
			goto out;
		r = kvm_ioeventfd(kvm, &data);
		break;
	}
#ifdef CONFIG_HAVE_KVM_MSI
	case KVM_SIGNAL_MSI: {
		struct kvm_msi msi;

		r = -EFAULT;
		if (copy_from_user(&msi, argp, sizeof(msi)))
			goto out;
		r = kvm_send_userspace_msi(kvm, &msi);
		break;
	}
#endif
#ifdef __KVM_HAVE_IRQ_LINE
	case KVM_IRQ_LINE_STATUS:
	case KVM_IRQ_LINE: {
		struct kvm_irq_level irq_event;

		r = -EFAULT;
		if (copy_from_user(&irq_event, argp, sizeof(irq_event)))
			goto out;

		r = kvm_vm_ioctl_irq_line(kvm, &irq_event,
					ioctl == KVM_IRQ_LINE_STATUS);
		if (r)
			goto out;

		r = -EFAULT;
		if (ioctl == KVM_IRQ_LINE_STATUS) {
			if (copy_to_user(argp, &irq_event, sizeof(irq_event)))
				goto out;
		}

		r = 0;
		break;
	}
#endif
#ifdef CONFIG_HAVE_KVM_IRQ_ROUTING
	case KVM_SET_GSI_ROUTING: {
		struct kvm_irq_routing routing;
		struct kvm_irq_routing __user *urouting;
		struct kvm_irq_routing_entry *entries = NULL;

		r = -EFAULT;
		if (copy_from_user(&routing, argp, sizeof(routing)))
			goto out;
		r = -EINVAL;
		if (!kvm_arch_can_set_irq_routing(kvm))
			goto out;
		if (routing.nr > KVM_MAX_IRQ_ROUTES)
			goto out;
		if (routing.flags)
			goto out;
		if (routing.nr) {
			r = -ENOMEM;
			entries = vmalloc(routing.nr * sizeof(*entries));
			if (!entries)
				goto out;
			r = -EFAULT;
			urouting = argp;
			if (copy_from_user(entries, urouting->entries,
					   routing.nr * sizeof(*entries)))
				goto out_free_irq_routing;
		}
		r = kvm_set_irq_routing(kvm, entries, routing.nr,
					routing.flags);
out_free_irq_routing:
		vfree(entries);
		break;
	}
#endif /* CONFIG_HAVE_KVM_IRQ_ROUTING */
	case KVM_CREATE_DEVICE: {
		struct kvm_create_device cd;

		r = -EFAULT;
		if (copy_from_user(&cd, argp, sizeof(cd)))
			goto out;

		r = kvm_ioctl_create_device(kvm, &cd);
		if (r)
			goto out;

		r = -EFAULT;
		if (copy_to_user(argp, &cd, sizeof(cd)))
			goto out;

		r = 0;
		break;
	}
	case KVM_CHECK_EXTENSION:
		r = kvm_vm_ioctl_check_extension_generic(kvm, arg);
		break;
	default:
		r = kvm_arch_vm_ioctl(filp, ioctl, arg);
	}
out:
	return r;
}

#ifdef CONFIG_KVM_COMPAT
struct compat_kvm_dirty_log {
	__u32 slot;
	__u32 padding1;
	union {
		compat_uptr_t dirty_bitmap; /* one bit per page */
		__u64 padding2;
	};
};

static long kvm_vm_compat_ioctl(struct file *filp,
			   unsigned int ioctl, unsigned long arg)
{
	struct kvm *kvm = filp->private_data;
	int r;

	if (kvm->mm != current->mm)
		return -EIO;
	switch (ioctl) {
	case KVM_GET_DIRTY_LOG: {
		struct compat_kvm_dirty_log compat_log;
		struct kvm_dirty_log log;

		if (copy_from_user(&compat_log, (void __user *)arg,
				   sizeof(compat_log)))
			return -EFAULT;
		log.slot	 = compat_log.slot;
		log.padding1	 = compat_log.padding1;
		log.padding2	 = compat_log.padding2;
		log.dirty_bitmap = compat_ptr(compat_log.dirty_bitmap);

		r = kvm_vm_ioctl_get_dirty_log(kvm, &log);
		break;
	}
	default:
		r = kvm_vm_ioctl(filp, ioctl, arg);
	}
	return r;
}
#endif

static struct file_operations kvm_vm_fops = {
	.release        = kvm_vm_release,
	.unlocked_ioctl = kvm_vm_ioctl,
#ifdef CONFIG_KVM_COMPAT
	.compat_ioctl   = kvm_vm_compat_ioctl,
#endif
	.llseek		= noop_llseek,
};

static int kvm_dev_ioctl_create_vm(unsigned long type)
{
	int r;
	struct kvm *kvm;
	struct file *file;

	kvm = kvm_create_vm(type);
	if (IS_ERR(kvm))
		return PTR_ERR(kvm);
#ifdef CONFIG_KVM_MMIO
	r = kvm_coalesced_mmio_init(kvm);
	if (r < 0)
		goto put_kvm;
#endif
	r = get_unused_fd_flags(O_CLOEXEC);
	if (r < 0)
		goto put_kvm;

	file = anon_inode_getfile("kvm-vm", &kvm_vm_fops, kvm, O_RDWR);
	if (IS_ERR(file)) {
		put_unused_fd(r);
		r = PTR_ERR(file);
		goto put_kvm;
	}

	/*
	 * Don't call kvm_put_kvm anymore at this point; file->f_op is
	 * already set, with ->release() being kvm_vm_release().  In error
	 * cases it will be called by the final fput(file) and will take
	 * care of doing kvm_put_kvm(kvm).
	 */
	if (kvm_create_vm_debugfs(kvm, r) < 0) {
		put_unused_fd(r);
		fput(file);
		return -ENOMEM;
	}
	kvm_uevent_notify_change(KVM_EVENT_CREATE_VM, kvm);

	fd_install(r, file);
	return r;

put_kvm:
	kvm_put_kvm(kvm);
	return r;
}

static long kvm_dev_ioctl(struct file *filp,
			  unsigned int ioctl, unsigned long arg)
{
	long r = -EINVAL;

	switch (ioctl) {
	case KVM_GET_API_VERSION:
		if (arg)
			goto out;
		r = KVM_API_VERSION;
		break;
	case KVM_CREATE_VM:
		r = kvm_dev_ioctl_create_vm(arg);
		break;
	case KVM_CHECK_EXTENSION:
		r = kvm_vm_ioctl_check_extension_generic(NULL, arg);
		break;
	case KVM_GET_VCPU_MMAP_SIZE:
		if (arg)
			goto out;
		r = PAGE_SIZE;     /* struct kvm_run */
#ifdef CONFIG_X86
		r += PAGE_SIZE;    /* pio data page */
#endif
#ifdef CONFIG_KVM_MMIO
		r += PAGE_SIZE;    /* coalesced mmio ring page */
#endif
		break;
	case KVM_TRACE_ENABLE:
	case KVM_TRACE_PAUSE:
	case KVM_TRACE_DISABLE:
		r = -EOPNOTSUPP;
		break;
	default:
		return kvm_arch_dev_ioctl(filp, ioctl, arg);
	}
out:
	return r;
}

static struct file_operations kvm_chardev_ops = {
	.unlocked_ioctl = kvm_dev_ioctl,
	.compat_ioctl   = kvm_dev_ioctl,
	.llseek		= noop_llseek,
};

static struct miscdevice kvm_dev = {
	KVM_MINOR,
	"kvm",
	&kvm_chardev_ops,
};

static void hardware_enable_nolock(void *junk)
{
	int cpu = raw_smp_processor_id();
	int r;

	if (cpumask_test_cpu(cpu, cpus_hardware_enabled))
		return;

	cpumask_set_cpu(cpu, cpus_hardware_enabled);

	r = kvm_arch_hardware_enable();

	if (r) {
		cpumask_clear_cpu(cpu, cpus_hardware_enabled);
		atomic_inc(&hardware_enable_failed);
		pr_info("kvm: enabling virtualization on CPU%d failed\n", cpu);
	}
}

static int kvm_starting_cpu(unsigned int cpu)
{
	raw_spin_lock(&kvm_count_lock);
	if (kvm_usage_count)
		hardware_enable_nolock(NULL);
	raw_spin_unlock(&kvm_count_lock);
	return 0;
}

static void hardware_disable_nolock(void *junk)
{
	int cpu = raw_smp_processor_id();

	if (!cpumask_test_cpu(cpu, cpus_hardware_enabled))
		return;
	cpumask_clear_cpu(cpu, cpus_hardware_enabled);
	kvm_arch_hardware_disable();
}

static int kvm_dying_cpu(unsigned int cpu)
{
	raw_spin_lock(&kvm_count_lock);
	if (kvm_usage_count)
		hardware_disable_nolock(NULL);
	raw_spin_unlock(&kvm_count_lock);
	return 0;
}

static void hardware_disable_all_nolock(void)
{
	BUG_ON(!kvm_usage_count);

	kvm_usage_count--;
	if (!kvm_usage_count)
		on_each_cpu(hardware_disable_nolock, NULL, 1);
}

static void hardware_disable_all(void)
{
	raw_spin_lock(&kvm_count_lock);
	hardware_disable_all_nolock();
	raw_spin_unlock(&kvm_count_lock);
}

static int hardware_enable_all(void)
{
	int r = 0;

	raw_spin_lock(&kvm_count_lock);

	kvm_usage_count++;
	if (kvm_usage_count == 1) {
		atomic_set(&hardware_enable_failed, 0);
		on_each_cpu(hardware_enable_nolock, NULL, 1);

		if (atomic_read(&hardware_enable_failed)) {
			hardware_disable_all_nolock();
			r = -EBUSY;
		}
	}

	raw_spin_unlock(&kvm_count_lock);

	return r;
}

static int kvm_reboot(struct notifier_block *notifier, unsigned long val,
		      void *v)
{
	/*
	 * Some (well, at least mine) BIOSes hang on reboot if
	 * in vmx root mode.
	 *
	 * And Intel TXT required VMX off for all cpu when system shutdown.
	 */
	pr_info("kvm: exiting hardware virtualization\n");
	kvm_rebooting = true;
	on_each_cpu(hardware_disable_nolock, NULL, 1);
	return NOTIFY_OK;
}

static struct notifier_block kvm_reboot_notifier = {
	.notifier_call = kvm_reboot,
	.priority = 0,
};

static void kvm_io_bus_destroy(struct kvm_io_bus *bus)
{
	int i;

	for (i = 0; i < bus->dev_count; i++) {
		struct kvm_io_device *pos = bus->range[i].dev;

		kvm_iodevice_destructor(pos);
	}
	kfree(bus);
}

static inline int kvm_io_bus_cmp(const struct kvm_io_range *r1,
				 const struct kvm_io_range *r2)
{
	gpa_t addr1 = r1->addr;
	gpa_t addr2 = r2->addr;

	if (addr1 < addr2)
		return -1;

	/* If r2->len == 0, match the exact address.  If r2->len != 0,
	 * accept any overlapping write.  Any order is acceptable for
	 * overlapping ranges, because kvm_io_bus_get_first_dev ensures
	 * we process all of them.
	 */
	if (r2->len) {
		addr1 += r1->len;
		addr2 += r2->len;
	}

	if (addr1 > addr2)
		return 1;

	return 0;
}

static int kvm_io_bus_sort_cmp(const void *p1, const void *p2)
{
	return kvm_io_bus_cmp(p1, p2);
}

static int kvm_io_bus_insert_dev(struct kvm_io_bus *bus, struct kvm_io_device *dev,
			  gpa_t addr, int len)
{
	bus->range[bus->dev_count++] = (struct kvm_io_range) {
		.addr = addr,
		.len = len,
		.dev = dev,
	};

	sort(bus->range, bus->dev_count, sizeof(struct kvm_io_range),
		kvm_io_bus_sort_cmp, NULL);

	return 0;
}

static int kvm_io_bus_get_first_dev(struct kvm_io_bus *bus,
			     gpa_t addr, int len)
{
	struct kvm_io_range *range, key;
	int off;

	key = (struct kvm_io_range) {
		.addr = addr,
		.len = len,
	};

	range = bsearch(&key, bus->range, bus->dev_count,
			sizeof(struct kvm_io_range), kvm_io_bus_sort_cmp);
	if (range == NULL)
		return -ENOENT;

	off = range - bus->range;

	while (off > 0 && kvm_io_bus_cmp(&key, &bus->range[off-1]) == 0)
		off--;

	return off;
}

static int __kvm_io_bus_write(struct kvm_vcpu *vcpu, struct kvm_io_bus *bus,
			      struct kvm_io_range *range, const void *val)
{
	int idx;

	idx = kvm_io_bus_get_first_dev(bus, range->addr, range->len);
	if (idx < 0)
		return -EOPNOTSUPP;

	while (idx < bus->dev_count &&
		kvm_io_bus_cmp(range, &bus->range[idx]) == 0) {
		if (!kvm_iodevice_write(vcpu, bus->range[idx].dev, range->addr,
					range->len, val))
			return idx;
		idx++;
	}

	return -EOPNOTSUPP;
}

/* kvm_io_bus_write - called under kvm->slots_lock */
int kvm_io_bus_write(struct kvm_vcpu *vcpu, enum kvm_bus bus_idx, gpa_t addr,
		     int len, const void *val)
{
	struct kvm_io_bus *bus;
	struct kvm_io_range range;
	int r;

	range = (struct kvm_io_range) {
		.addr = addr,
		.len = len,
	};

	bus = srcu_dereference(vcpu->kvm->buses[bus_idx], &vcpu->kvm->srcu);
	if (!bus)
		return -ENOMEM;
	r = __kvm_io_bus_write(vcpu, bus, &range, val);
	return r < 0 ? r : 0;
}

/* kvm_io_bus_write_cookie - called under kvm->slots_lock */
int kvm_io_bus_write_cookie(struct kvm_vcpu *vcpu, enum kvm_bus bus_idx,
			    gpa_t addr, int len, const void *val, long cookie)
{
	struct kvm_io_bus *bus;
	struct kvm_io_range range;

	range = (struct kvm_io_range) {
		.addr = addr,
		.len = len,
	};

	bus = srcu_dereference(vcpu->kvm->buses[bus_idx], &vcpu->kvm->srcu);
	if (!bus)
		return -ENOMEM;

	/* First try the device referenced by cookie. */
	if ((cookie >= 0) && (cookie < bus->dev_count) &&
	    (kvm_io_bus_cmp(&range, &bus->range[cookie]) == 0))
		if (!kvm_iodevice_write(vcpu, bus->range[cookie].dev, addr, len,
					val))
			return cookie;

	/*
	 * cookie contained garbage; fall back to search and return the
	 * correct cookie value.
	 */
	return __kvm_io_bus_write(vcpu, bus, &range, val);
}

static int __kvm_io_bus_read(struct kvm_vcpu *vcpu, struct kvm_io_bus *bus,
			     struct kvm_io_range *range, void *val)
{
	int idx;

	idx = kvm_io_bus_get_first_dev(bus, range->addr, range->len);
	if (idx < 0)
		return -EOPNOTSUPP;

	while (idx < bus->dev_count &&
		kvm_io_bus_cmp(range, &bus->range[idx]) == 0) {
		if (!kvm_iodevice_read(vcpu, bus->range[idx].dev, range->addr,
				       range->len, val))
			return idx;
		idx++;
	}

	return -EOPNOTSUPP;
}
EXPORT_SYMBOL_GPL(kvm_io_bus_write);

/* kvm_io_bus_read - called under kvm->slots_lock */
int kvm_io_bus_read(struct kvm_vcpu *vcpu, enum kvm_bus bus_idx, gpa_t addr,
		    int len, void *val)
{
	struct kvm_io_bus *bus;
	struct kvm_io_range range;
	int r;

	range = (struct kvm_io_range) {
		.addr = addr,
		.len = len,
	};

	bus = srcu_dereference(vcpu->kvm->buses[bus_idx], &vcpu->kvm->srcu);
	if (!bus)
		return -ENOMEM;
	r = __kvm_io_bus_read(vcpu, bus, &range, val);
	return r < 0 ? r : 0;
}


/* Caller must hold slots_lock. */
int kvm_io_bus_register_dev(struct kvm *kvm, enum kvm_bus bus_idx, gpa_t addr,
			    int len, struct kvm_io_device *dev)
{
	struct kvm_io_bus *new_bus, *bus;

	bus = kvm_get_bus(kvm, bus_idx);
	if (!bus)
		return -ENOMEM;

	/* exclude ioeventfd which is limited by maximum fd */
	if (bus->dev_count - bus->ioeventfd_count > NR_IOBUS_DEVS - 1)
		return -ENOSPC;

	new_bus = kmalloc(sizeof(*bus) + ((bus->dev_count + 1) *
			  sizeof(struct kvm_io_range)), GFP_KERNEL);
	if (!new_bus)
		return -ENOMEM;
	memcpy(new_bus, bus, sizeof(*bus) + (bus->dev_count *
	       sizeof(struct kvm_io_range)));
	kvm_io_bus_insert_dev(new_bus, dev, addr, len);
	rcu_assign_pointer(kvm->buses[bus_idx], new_bus);
	synchronize_srcu_expedited(&kvm->srcu);
	kfree(bus);

	return 0;
}

/* Caller must hold slots_lock. */
void kvm_io_bus_unregister_dev(struct kvm *kvm, enum kvm_bus bus_idx,
			       struct kvm_io_device *dev)
{
	int i;
	struct kvm_io_bus *new_bus, *bus;

	bus = kvm_get_bus(kvm, bus_idx);
	if (!bus)
		return;

	for (i = 0; i < bus->dev_count; i++)
		if (bus->range[i].dev == dev) {
			break;
		}

	if (i == bus->dev_count)
		return;

	new_bus = kmalloc(sizeof(*bus) + ((bus->dev_count - 1) *
			  sizeof(struct kvm_io_range)), GFP_KERNEL);
	if (!new_bus)  {
		pr_err("kvm: failed to shrink bus, removing it completely\n");
		goto broken;
	}

	memcpy(new_bus, bus, sizeof(*bus) + i * sizeof(struct kvm_io_range));
	new_bus->dev_count--;
	memcpy(new_bus->range + i, bus->range + i + 1,
	       (new_bus->dev_count - i) * sizeof(struct kvm_io_range));

broken:
	rcu_assign_pointer(kvm->buses[bus_idx], new_bus);
	synchronize_srcu_expedited(&kvm->srcu);
	kfree(bus);
	return;
}

struct kvm_io_device *kvm_io_bus_get_dev(struct kvm *kvm, enum kvm_bus bus_idx,
					 gpa_t addr)
{
	struct kvm_io_bus *bus;
	int dev_idx, srcu_idx;
	struct kvm_io_device *iodev = NULL;

	srcu_idx = srcu_read_lock(&kvm->srcu);

	bus = srcu_dereference(kvm->buses[bus_idx], &kvm->srcu);
	if (!bus)
		goto out_unlock;

	dev_idx = kvm_io_bus_get_first_dev(bus, addr, 1);
	if (dev_idx < 0)
		goto out_unlock;

	iodev = bus->range[dev_idx].dev;

out_unlock:
	srcu_read_unlock(&kvm->srcu, srcu_idx);

	return iodev;
}
EXPORT_SYMBOL_GPL(kvm_io_bus_get_dev);

static int kvm_debugfs_open(struct inode *inode, struct file *file,
			   int (*get)(void *, u64 *), int (*set)(void *, u64),
			   const char *fmt)
{
	struct kvm_stat_data *stat_data = (struct kvm_stat_data *)
					  inode->i_private;

	/* The debugfs files are a reference to the kvm struct which
	 * is still valid when kvm_destroy_vm is called.
	 * To avoid the race between open and the removal of the debugfs
	 * directory we test against the users count.
	 */
	if (!refcount_inc_not_zero(&stat_data->kvm->users_count))
		return -ENOENT;

	if (simple_attr_open(inode, file, get, set, fmt)) {
		kvm_put_kvm(stat_data->kvm);
		return -ENOMEM;
	}

	return 0;
}

static int kvm_debugfs_release(struct inode *inode, struct file *file)
{
	struct kvm_stat_data *stat_data = (struct kvm_stat_data *)
					  inode->i_private;

	simple_attr_release(inode, file);
	kvm_put_kvm(stat_data->kvm);

	return 0;
}

static int vm_stat_get_per_vm(void *data, u64 *val)
{
	struct kvm_stat_data *stat_data = (struct kvm_stat_data *)data;

	*val = *(ulong *)((void *)stat_data->kvm + stat_data->offset);

	return 0;
}

static int vm_stat_clear_per_vm(void *data, u64 val)
{
	struct kvm_stat_data *stat_data = (struct kvm_stat_data *)data;

	if (val)
		return -EINVAL;

	*(ulong *)((void *)stat_data->kvm + stat_data->offset) = 0;

	return 0;
}

static int vm_stat_get_per_vm_open(struct inode *inode, struct file *file)
{
	__simple_attr_check_format("%llu\n", 0ull);
	return kvm_debugfs_open(inode, file, vm_stat_get_per_vm,
				vm_stat_clear_per_vm, "%llu\n");
}

static const struct file_operations vm_stat_get_per_vm_fops = {
	.owner   = THIS_MODULE,
	.open    = vm_stat_get_per_vm_open,
	.release = kvm_debugfs_release,
	.read    = simple_attr_read,
	.write   = simple_attr_write,
	.llseek  = no_llseek,
};

static int vcpu_stat_get_per_vm(void *data, u64 *val)
{
	int i;
	struct kvm_stat_data *stat_data = (struct kvm_stat_data *)data;
	struct kvm_vcpu *vcpu;

	*val = 0;

	kvm_for_each_vcpu(i, vcpu, stat_data->kvm)
		*val += *(u64 *)((void *)vcpu + stat_data->offset);

	return 0;
}

static int vcpu_stat_clear_per_vm(void *data, u64 val)
{
	int i;
	struct kvm_stat_data *stat_data = (struct kvm_stat_data *)data;
	struct kvm_vcpu *vcpu;

	if (val)
		return -EINVAL;

	kvm_for_each_vcpu(i, vcpu, stat_data->kvm)
		*(u64 *)((void *)vcpu + stat_data->offset) = 0;

	return 0;
}

static int vcpu_stat_get_per_vm_open(struct inode *inode, struct file *file)
{
	__simple_attr_check_format("%llu\n", 0ull);
	return kvm_debugfs_open(inode, file, vcpu_stat_get_per_vm,
				 vcpu_stat_clear_per_vm, "%llu\n");
}

static const struct file_operations vcpu_stat_get_per_vm_fops = {
	.owner   = THIS_MODULE,
	.open    = vcpu_stat_get_per_vm_open,
	.release = kvm_debugfs_release,
	.read    = simple_attr_read,
	.write   = simple_attr_write,
	.llseek  = no_llseek,
};

static const struct file_operations *stat_fops_per_vm[] = {
	[KVM_STAT_VCPU] = &vcpu_stat_get_per_vm_fops,
	[KVM_STAT_VM]   = &vm_stat_get_per_vm_fops,
};

static int vm_stat_get(void *_offset, u64 *val)
{
	unsigned offset = (long)_offset;
	struct kvm *kvm;
	struct kvm_stat_data stat_tmp = {.offset = offset};
	u64 tmp_val;

	*val = 0;
	spin_lock(&kvm_lock);
	list_for_each_entry(kvm, &vm_list, vm_list) {
		stat_tmp.kvm = kvm;
		vm_stat_get_per_vm((void *)&stat_tmp, &tmp_val);
		*val += tmp_val;
	}
	spin_unlock(&kvm_lock);
	return 0;
}

static int vm_stat_clear(void *_offset, u64 val)
{
	unsigned offset = (long)_offset;
	struct kvm *kvm;
	struct kvm_stat_data stat_tmp = {.offset = offset};

	if (val)
		return -EINVAL;

	spin_lock(&kvm_lock);
	list_for_each_entry(kvm, &vm_list, vm_list) {
		stat_tmp.kvm = kvm;
		vm_stat_clear_per_vm((void *)&stat_tmp, 0);
	}
	spin_unlock(&kvm_lock);

	return 0;
}

DEFINE_SIMPLE_ATTRIBUTE(vm_stat_fops, vm_stat_get, vm_stat_clear, "%llu\n");

static int vcpu_stat_get(void *_offset, u64 *val)
{
	unsigned offset = (long)_offset;
	struct kvm *kvm;
	struct kvm_stat_data stat_tmp = {.offset = offset};
	u64 tmp_val;

	*val = 0;
	spin_lock(&kvm_lock);
	list_for_each_entry(kvm, &vm_list, vm_list) {
		stat_tmp.kvm = kvm;
		vcpu_stat_get_per_vm((void *)&stat_tmp, &tmp_val);
		*val += tmp_val;
	}
	spin_unlock(&kvm_lock);
	return 0;
}

static int vcpu_stat_clear(void *_offset, u64 val)
{
	unsigned offset = (long)_offset;
	struct kvm *kvm;
	struct kvm_stat_data stat_tmp = {.offset = offset};

	if (val)
		return -EINVAL;

	spin_lock(&kvm_lock);
	list_for_each_entry(kvm, &vm_list, vm_list) {
		stat_tmp.kvm = kvm;
		vcpu_stat_clear_per_vm((void *)&stat_tmp, 0);
	}
	spin_unlock(&kvm_lock);

	return 0;
}

DEFINE_SIMPLE_ATTRIBUTE(vcpu_stat_fops, vcpu_stat_get, vcpu_stat_clear,
			"%llu\n");

static const struct file_operations *stat_fops[] = {
	[KVM_STAT_VCPU] = &vcpu_stat_fops,
	[KVM_STAT_VM]   = &vm_stat_fops,
};

static void kvm_uevent_notify_change(unsigned int type, struct kvm *kvm)
{
	struct kobj_uevent_env *env;
	unsigned long long created, active;

	if (!kvm_dev.this_device || !kvm)
		return;

	spin_lock(&kvm_lock);
	if (type == KVM_EVENT_CREATE_VM) {
		kvm_createvm_count++;
		kvm_active_vms++;
	} else if (type == KVM_EVENT_DESTROY_VM) {
		kvm_active_vms--;
	}
	created = kvm_createvm_count;
	active = kvm_active_vms;
	spin_unlock(&kvm_lock);

	env = kzalloc(sizeof(*env), GFP_KERNEL);
	if (!env)
		return;

	add_uevent_var(env, "CREATED=%llu", created);
	add_uevent_var(env, "COUNT=%llu", active);

	if (type == KVM_EVENT_CREATE_VM) {
		add_uevent_var(env, "EVENT=create");
		kvm->userspace_pid = task_pid_nr(current);
	} else if (type == KVM_EVENT_DESTROY_VM) {
		add_uevent_var(env, "EVENT=destroy");
	}
	add_uevent_var(env, "PID=%d", kvm->userspace_pid);

	if (kvm->debugfs_dentry) {
		char *tmp, *p = kmalloc(PATH_MAX, GFP_KERNEL);

		if (p) {
			tmp = dentry_path_raw(kvm->debugfs_dentry, p, PATH_MAX);
			if (!IS_ERR(tmp))
				add_uevent_var(env, "STATS_PATH=%s", tmp);
			kfree(p);
		}
	}
	/* no need for checks, since we are adding at most only 5 keys */
	env->envp[env->envp_idx++] = NULL;
	kobject_uevent_env(&kvm_dev.this_device->kobj, KOBJ_CHANGE, env->envp);
	kfree(env);
}

static int kvm_init_debug(void)
{
	int r = -EEXIST;
	struct kvm_stats_debugfs_item *p;

	kvm_debugfs_dir = debugfs_create_dir("kvm", NULL);
	if (kvm_debugfs_dir == NULL)
		goto out;

	kvm_debugfs_num_entries = 0;
	for (p = debugfs_entries; p->name; ++p, kvm_debugfs_num_entries++) {
		if (!debugfs_create_file(p->name, 0644, kvm_debugfs_dir,
					 (void *)(long)p->offset,
					 stat_fops[p->kind]))
			goto out_dir;
	}

	return 0;

out_dir:
	debugfs_remove_recursive(kvm_debugfs_dir);
out:
	return r;
}

static int kvm_suspend(void)
{
	if (kvm_usage_count)
		hardware_disable_nolock(NULL);
	return 0;
}

static void kvm_resume(void)
{
	if (kvm_usage_count) {
		WARN_ON(raw_spin_is_locked(&kvm_count_lock));
		hardware_enable_nolock(NULL);
	}
}

static struct syscore_ops kvm_syscore_ops = {
	.suspend = kvm_suspend,
	.resume = kvm_resume,
};

static inline
struct kvm_vcpu *preempt_notifier_to_vcpu(struct preempt_notifier *pn)
{
	return container_of(pn, struct kvm_vcpu, preempt_notifier);
}

static void kvm_sched_in(struct preempt_notifier *pn, int cpu)
{
	struct kvm_vcpu *vcpu = preempt_notifier_to_vcpu(pn);

	if (vcpu->preempted)
		vcpu->preempted = false;

	kvm_arch_sched_in(vcpu, cpu);

	kvm_arch_vcpu_load(vcpu, cpu);
}

static void kvm_sched_out(struct preempt_notifier *pn,
			  struct task_struct *next)
{
	struct kvm_vcpu *vcpu = preempt_notifier_to_vcpu(pn);

	if (current->state == TASK_RUNNING)
		vcpu->preempted = true;
	kvm_arch_vcpu_put(vcpu);
}

int kvm_init(void *opaque, unsigned vcpu_size, unsigned vcpu_align,
		  struct module *module)
{
	int r;
	int cpu;

	r = kvm_arch_init(opaque);
	if (r)
		goto out_fail;

	/*
	 * kvm_arch_init makes sure there's at most one caller
	 * for architectures that support multiple implementations,
	 * like intel and amd on x86.
	 * kvm_arch_init must be called before kvm_irqfd_init to avoid creating
	 * conflicts in case kvm is already setup for another implementation.
	 */
	r = kvm_irqfd_init();
	if (r)
		goto out_irqfd;

	if (!zalloc_cpumask_var(&cpus_hardware_enabled, GFP_KERNEL)) {
		r = -ENOMEM;
		goto out_free_0;
	}

	r = kvm_arch_hardware_setup();
	if (r < 0)
		goto out_free_0a;

	for_each_online_cpu(cpu) {
		smp_call_function_single(cpu,
				kvm_arch_check_processor_compat,
				&r, 1);
		if (r < 0)
			goto out_free_1;
	}

	r = cpuhp_setup_state_nocalls(CPUHP_AP_KVM_STARTING, "kvm/cpu:starting",
				      kvm_starting_cpu, kvm_dying_cpu);
	if (r)
		goto out_free_2;
	register_reboot_notifier(&kvm_reboot_notifier);

	/* A kmem cache lets us meet the alignment requirements of fx_save. */
	if (!vcpu_align)
		vcpu_align = __alignof__(struct kvm_vcpu);
<<<<<<< HEAD
	kvm_vcpu_cache = kmem_cache_create("kvm_vcpu", vcpu_size, vcpu_align,
					   SLAB_ACCOUNT, NULL);
=======
	kvm_vcpu_cache =
		kmem_cache_create_usercopy("kvm_vcpu", vcpu_size, vcpu_align,
					   SLAB_ACCOUNT,
					   offsetof(struct kvm_vcpu, arch),
					   sizeof_field(struct kvm_vcpu, arch),
					   NULL);
>>>>>>> 661e50bc
	if (!kvm_vcpu_cache) {
		r = -ENOMEM;
		goto out_free_3;
	}

	r = kvm_async_pf_init();
	if (r)
		goto out_free;

	kvm_chardev_ops.owner = module;
	kvm_vm_fops.owner = module;
	kvm_vcpu_fops.owner = module;

	r = misc_register(&kvm_dev);
	if (r) {
		pr_err("kvm: misc device register failed\n");
		goto out_unreg;
	}

	register_syscore_ops(&kvm_syscore_ops);

	kvm_preempt_ops.sched_in = kvm_sched_in;
	kvm_preempt_ops.sched_out = kvm_sched_out;

	r = kvm_init_debug();
	if (r) {
		pr_err("kvm: create debugfs files failed\n");
		goto out_undebugfs;
	}

	r = kvm_vfio_ops_init();
	WARN_ON(r);

	return 0;

out_undebugfs:
	unregister_syscore_ops(&kvm_syscore_ops);
	misc_deregister(&kvm_dev);
out_unreg:
	kvm_async_pf_deinit();
out_free:
	kmem_cache_destroy(kvm_vcpu_cache);
out_free_3:
	unregister_reboot_notifier(&kvm_reboot_notifier);
	cpuhp_remove_state_nocalls(CPUHP_AP_KVM_STARTING);
out_free_2:
out_free_1:
	kvm_arch_hardware_unsetup();
out_free_0a:
	free_cpumask_var(cpus_hardware_enabled);
out_free_0:
	kvm_irqfd_exit();
out_irqfd:
	kvm_arch_exit();
out_fail:
	return r;
}
EXPORT_SYMBOL_GPL(kvm_init);

void kvm_exit(void)
{
	debugfs_remove_recursive(kvm_debugfs_dir);
	misc_deregister(&kvm_dev);
	kmem_cache_destroy(kvm_vcpu_cache);
	kvm_async_pf_deinit();
	unregister_syscore_ops(&kvm_syscore_ops);
	unregister_reboot_notifier(&kvm_reboot_notifier);
	cpuhp_remove_state_nocalls(CPUHP_AP_KVM_STARTING);
	on_each_cpu(hardware_disable_nolock, NULL, 1);
	kvm_arch_hardware_unsetup();
	kvm_arch_exit();
	kvm_irqfd_exit();
	free_cpumask_var(cpus_hardware_enabled);
	kvm_vfio_ops_exit();
}
EXPORT_SYMBOL_GPL(kvm_exit);<|MERGE_RESOLUTION|>--- conflicted
+++ resolved
@@ -4016,17 +4016,12 @@
 	/* A kmem cache lets us meet the alignment requirements of fx_save. */
 	if (!vcpu_align)
 		vcpu_align = __alignof__(struct kvm_vcpu);
-<<<<<<< HEAD
-	kvm_vcpu_cache = kmem_cache_create("kvm_vcpu", vcpu_size, vcpu_align,
-					   SLAB_ACCOUNT, NULL);
-=======
 	kvm_vcpu_cache =
 		kmem_cache_create_usercopy("kvm_vcpu", vcpu_size, vcpu_align,
 					   SLAB_ACCOUNT,
 					   offsetof(struct kvm_vcpu, arch),
 					   sizeof_field(struct kvm_vcpu, arch),
 					   NULL);
->>>>>>> 661e50bc
 	if (!kvm_vcpu_cache) {
 		r = -ENOMEM;
 		goto out_free_3;
