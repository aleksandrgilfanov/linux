#ifndef __EXTENTIO__
#define __EXTENTIO__

#include <linux/rbtree.h>
#include <linux/refcount.h>
#include "ulist.h"

/* bits for the extent state */
#define EXTENT_DIRTY		(1U << 0)
#define EXTENT_WRITEBACK	(1U << 1)
#define EXTENT_UPTODATE		(1U << 2)
#define EXTENT_LOCKED		(1U << 3)
#define EXTENT_NEW		(1U << 4)
#define EXTENT_DELALLOC		(1U << 5)
#define EXTENT_DEFRAG		(1U << 6)
#define EXTENT_BOUNDARY		(1U << 9)
#define EXTENT_NODATASUM	(1U << 10)
#define EXTENT_CLEAR_META_RESV	(1U << 11)
#define EXTENT_FIRST_DELALLOC	(1U << 12)
#define EXTENT_NEED_WAIT	(1U << 13)
#define EXTENT_DAMAGED		(1U << 14)
#define EXTENT_NORESERVE	(1U << 15)
#define EXTENT_QGROUP_RESERVED	(1U << 16)
#define EXTENT_CLEAR_DATA_RESV	(1U << 17)
#define EXTENT_DELALLOC_NEW	(1U << 18)
#define EXTENT_IOBITS		(EXTENT_LOCKED | EXTENT_WRITEBACK)
#define EXTENT_DO_ACCOUNTING    (EXTENT_CLEAR_META_RESV | \
				 EXTENT_CLEAR_DATA_RESV)
#define EXTENT_CTLBITS		(EXTENT_DO_ACCOUNTING | EXTENT_FIRST_DELALLOC)

/*
 * flags for bio submission. The high bits indicate the compression
 * type for this bio
 */
#define EXTENT_BIO_COMPRESSED 1
#define EXTENT_BIO_TREE_LOG 2
#define EXTENT_BIO_FLAG_SHIFT 16

/* these are bit numbers for test/set bit */
#define EXTENT_BUFFER_UPTODATE 0
#define EXTENT_BUFFER_DIRTY 2
#define EXTENT_BUFFER_CORRUPT 3
#define EXTENT_BUFFER_READAHEAD 4	/* this got triggered by readahead */
#define EXTENT_BUFFER_TREE_REF 5
#define EXTENT_BUFFER_STALE 6
#define EXTENT_BUFFER_WRITEBACK 7
#define EXTENT_BUFFER_READ_ERR 8        /* read IO error */
#define EXTENT_BUFFER_DUMMY 9
#define EXTENT_BUFFER_IN_TREE 10
#define EXTENT_BUFFER_WRITE_ERR 11    /* write IO error */

/* these are flags for __process_pages_contig */
#define PAGE_UNLOCK		(1 << 0)
#define PAGE_CLEAR_DIRTY	(1 << 1)
#define PAGE_SET_WRITEBACK	(1 << 2)
#define PAGE_END_WRITEBACK	(1 << 3)
#define PAGE_SET_PRIVATE2	(1 << 4)
#define PAGE_SET_ERROR		(1 << 5)
#define PAGE_LOCK		(1 << 6)

/*
 * page->private values.  Every page that is controlled by the extent
 * map has page->private set to one.
 */
#define EXTENT_PAGE_PRIVATE 1

/*
 * The extent buffer bitmap operations are done with byte granularity instead of
 * word granularity for two reasons:
 * 1. The bitmaps must be little-endian on disk.
 * 2. Bitmap items are not guaranteed to be aligned to a word and therefore a
 *    single word in a bitmap may straddle two pages in the extent buffer.
 */
#define BIT_BYTE(nr) ((nr) / BITS_PER_BYTE)
#define BYTE_MASK ((1 << BITS_PER_BYTE) - 1)
#define BITMAP_FIRST_BYTE_MASK(start) \
	((BYTE_MASK << ((start) & (BITS_PER_BYTE - 1))) & BYTE_MASK)
#define BITMAP_LAST_BYTE_MASK(nbits) \
	(BYTE_MASK >> (-(nbits) & (BITS_PER_BYTE - 1)))

static inline int le_test_bit(int nr, const u8 *addr)
{
	return 1U & (addr[BIT_BYTE(nr)] >> (nr & (BITS_PER_BYTE-1)));
}

extern void le_bitmap_set(u8 *map, unsigned int start, int len);
extern void le_bitmap_clear(u8 *map, unsigned int start, int len);

struct extent_state;
struct btrfs_root;
struct btrfs_inode;
struct btrfs_io_bio;
struct io_failure_record;

<<<<<<< HEAD
typedef	blk_status_t (extent_submit_bio_hook_t)(struct inode *inode,
		struct bio *bio, int mirror_num, unsigned long bio_flags,
		u64 bio_offset);
=======
typedef	int (extent_submit_bio_hook_t)(void *private_data, struct bio *bio,
				       int mirror_num, unsigned long bio_flags,
				       u64 bio_offset);
>>>>>>> 848c23b7
struct extent_io_ops {
	/*
	 * The following callbacks must be allways defined, the function
	 * pointer will be called unconditionally.
	 */
	extent_submit_bio_hook_t *submit_bio_hook;
	int (*readpage_end_io_hook)(struct btrfs_io_bio *io_bio, u64 phy_offset,
				    struct page *page, u64 start, u64 end,
				    int mirror);
	int (*merge_bio_hook)(struct page *page, unsigned long offset,
			      size_t size, struct bio *bio,
			      unsigned long bio_flags);
	int (*readpage_io_failed_hook)(struct page *page, int failed_mirror);
	struct btrfs_fs_info *(*tree_fs_info)(void *private_data);
	void (*set_range_writeback)(void *private_data, u64 start, u64 end);

	/*
	 * Optional hooks, called if the pointer is not NULL
	 */
	int (*fill_delalloc)(void *private_data, struct page *locked_page,
			     u64 start, u64 end, int *page_started,
			     unsigned long *nr_written);

	int (*writepage_start_hook)(struct page *page, u64 start, u64 end);
	void (*writepage_end_io_hook)(struct page *page, u64 start, u64 end,
				      struct extent_state *state, int uptodate);
	void (*set_bit_hook)(void *private_data, struct extent_state *state,
			     unsigned *bits);
	void (*clear_bit_hook)(void *private_data,
			struct extent_state *state,
			unsigned *bits);
	void (*merge_extent_hook)(void *private_data,
				  struct extent_state *new,
				  struct extent_state *other);
	void (*split_extent_hook)(void *private_data,
				  struct extent_state *orig, u64 split);
	void (*check_extent_io_range)(void *private_data, const char *caller,
				      u64 start, u64 end);
};

struct extent_io_tree {
	struct rb_root state;
	void *private_data;
	u64 dirty_bytes;
	int track_uptodate;
	spinlock_t lock;
	const struct extent_io_ops *ops;
};

struct extent_state {
	u64 start;
	u64 end; /* inclusive */
	struct rb_node rb_node;

	/* ADD NEW ELEMENTS AFTER THIS */
	wait_queue_head_t wq;
	refcount_t refs;
	unsigned state;

	struct io_failure_record *failrec;

#ifdef CONFIG_BTRFS_DEBUG
	struct list_head leak_list;
#endif
};

#define INLINE_EXTENT_BUFFER_PAGES 16
#define MAX_INLINE_EXTENT_BUFFER_SIZE (INLINE_EXTENT_BUFFER_PAGES * PAGE_SIZE)
struct extent_buffer {
	u64 start;
	unsigned long len;
	unsigned long bflags;
	struct btrfs_fs_info *fs_info;
	spinlock_t refs_lock;
	atomic_t refs;
	atomic_t io_pages;
	int read_mirror;
	struct rcu_head rcu_head;
	pid_t lock_owner;

	/* count of read lock holders on the extent buffer */
	atomic_t write_locks;
	atomic_t read_locks;
	atomic_t blocking_writers;
	atomic_t blocking_readers;
	atomic_t spinning_readers;
	atomic_t spinning_writers;
	short lock_nested;
	/* >= 0 if eb belongs to a log tree, -1 otherwise */
	short log_index;

	/* protects write locks */
	rwlock_t lock;

	/* readers use lock_wq while they wait for the write
	 * lock holders to unlock
	 */
	wait_queue_head_t write_lock_wq;

	/* writers use read_lock_wq while they wait for readers
	 * to unlock
	 */
	wait_queue_head_t read_lock_wq;
	struct page *pages[INLINE_EXTENT_BUFFER_PAGES];
#ifdef CONFIG_BTRFS_DEBUG
	struct list_head leak_list;
#endif
};

/*
 * Structure to record how many bytes and which ranges are set/cleared
 */
struct extent_changeset {
	/* How many bytes are set/cleared in this operation */
	unsigned int bytes_changed;

	/* Changed ranges */
	struct ulist range_changed;
};

static inline void extent_changeset_init(struct extent_changeset *changeset)
{
	changeset->bytes_changed = 0;
	ulist_init(&changeset->range_changed);
}

static inline struct extent_changeset *extent_changeset_alloc(void)
{
	struct extent_changeset *ret;

	ret = kmalloc(sizeof(*ret), GFP_KERNEL);
	if (!ret)
		return NULL;

	extent_changeset_init(ret);
	return ret;
}

static inline void extent_changeset_release(struct extent_changeset *changeset)
{
	if (!changeset)
		return;
	changeset->bytes_changed = 0;
	ulist_release(&changeset->range_changed);
}

static inline void extent_changeset_free(struct extent_changeset *changeset)
{
	if (!changeset)
		return;
	extent_changeset_release(changeset);
	kfree(changeset);
}

static inline void extent_set_compress_type(unsigned long *bio_flags,
					    int compress_type)
{
	*bio_flags |= compress_type << EXTENT_BIO_FLAG_SHIFT;
}

static inline int extent_compress_type(unsigned long bio_flags)
{
	return bio_flags >> EXTENT_BIO_FLAG_SHIFT;
}

struct extent_map_tree;

typedef struct extent_map *(get_extent_t)(struct btrfs_inode *inode,
					  struct page *page,
					  size_t pg_offset,
					  u64 start, u64 len,
					  int create);

void extent_io_tree_init(struct extent_io_tree *tree, void *private_data);
int try_release_extent_mapping(struct extent_map_tree *map,
			       struct extent_io_tree *tree, struct page *page,
			       gfp_t mask);
int try_release_extent_buffer(struct page *page);
int lock_extent_bits(struct extent_io_tree *tree, u64 start, u64 end,
		     struct extent_state **cached);

static inline int lock_extent(struct extent_io_tree *tree, u64 start, u64 end)
{
	return lock_extent_bits(tree, start, end, NULL);
}

int try_lock_extent(struct extent_io_tree *tree, u64 start, u64 end);
int extent_read_full_page(struct extent_io_tree *tree, struct page *page,
			  get_extent_t *get_extent, int mirror_num);
int __init extent_io_init(void);
void extent_io_exit(void);

u64 count_range_bits(struct extent_io_tree *tree,
		     u64 *start, u64 search_end,
		     u64 max_bytes, unsigned bits, int contig);

void free_extent_state(struct extent_state *state);
int test_range_bit(struct extent_io_tree *tree, u64 start, u64 end,
		   unsigned bits, int filled,
		   struct extent_state *cached_state);
int clear_record_extent_bits(struct extent_io_tree *tree, u64 start, u64 end,
		unsigned bits, struct extent_changeset *changeset);
int clear_extent_bit(struct extent_io_tree *tree, u64 start, u64 end,
		     unsigned bits, int wake, int delete,
		     struct extent_state **cached, gfp_t mask);

static inline int unlock_extent(struct extent_io_tree *tree, u64 start, u64 end)
{
	return clear_extent_bit(tree, start, end, EXTENT_LOCKED, 1, 0, NULL,
				GFP_NOFS);
}

static inline int unlock_extent_cached(struct extent_io_tree *tree, u64 start,
		u64 end, struct extent_state **cached, gfp_t mask)
{
	return clear_extent_bit(tree, start, end, EXTENT_LOCKED, 1, 0, cached,
				mask);
}

static inline int clear_extent_bits(struct extent_io_tree *tree, u64 start,
		u64 end, unsigned bits)
{
	int wake = 0;

	if (bits & EXTENT_LOCKED)
		wake = 1;

	return clear_extent_bit(tree, start, end, bits, wake, 0, NULL,
			GFP_NOFS);
}

int set_record_extent_bits(struct extent_io_tree *tree, u64 start, u64 end,
			   unsigned bits, struct extent_changeset *changeset);
int set_extent_bit(struct extent_io_tree *tree, u64 start, u64 end,
		   unsigned bits, u64 *failed_start,
		   struct extent_state **cached_state, gfp_t mask);

static inline int set_extent_bits(struct extent_io_tree *tree, u64 start,
		u64 end, unsigned bits)
{
	return set_extent_bit(tree, start, end, bits, NULL, NULL, GFP_NOFS);
}

static inline int clear_extent_uptodate(struct extent_io_tree *tree, u64 start,
		u64 end, struct extent_state **cached_state, gfp_t mask)
{
	return clear_extent_bit(tree, start, end, EXTENT_UPTODATE, 0, 0,
				cached_state, mask);
}

static inline int set_extent_dirty(struct extent_io_tree *tree, u64 start,
		u64 end, gfp_t mask)
{
	return set_extent_bit(tree, start, end, EXTENT_DIRTY, NULL,
			      NULL, mask);
}

static inline int clear_extent_dirty(struct extent_io_tree *tree, u64 start,
		u64 end)
{
	return clear_extent_bit(tree, start, end,
				EXTENT_DIRTY | EXTENT_DELALLOC |
				EXTENT_DO_ACCOUNTING, 0, 0, NULL, GFP_NOFS);
}

int convert_extent_bit(struct extent_io_tree *tree, u64 start, u64 end,
		       unsigned bits, unsigned clear_bits,
		       struct extent_state **cached_state);

static inline int set_extent_delalloc(struct extent_io_tree *tree, u64 start,
		u64 end, struct extent_state **cached_state)
{
	return set_extent_bit(tree, start, end,
			      EXTENT_DELALLOC | EXTENT_UPTODATE,
			      NULL, cached_state, GFP_NOFS);
}

static inline int set_extent_defrag(struct extent_io_tree *tree, u64 start,
		u64 end, struct extent_state **cached_state)
{
	return set_extent_bit(tree, start, end,
			      EXTENT_DELALLOC | EXTENT_UPTODATE | EXTENT_DEFRAG,
			      NULL, cached_state, GFP_NOFS);
}

static inline int set_extent_new(struct extent_io_tree *tree, u64 start,
		u64 end)
{
	return set_extent_bit(tree, start, end, EXTENT_NEW, NULL, NULL,
			GFP_NOFS);
}

static inline int set_extent_uptodate(struct extent_io_tree *tree, u64 start,
		u64 end, struct extent_state **cached_state, gfp_t mask)
{
	return set_extent_bit(tree, start, end, EXTENT_UPTODATE, NULL,
			      cached_state, mask);
}

int find_first_extent_bit(struct extent_io_tree *tree, u64 start,
			  u64 *start_ret, u64 *end_ret, unsigned bits,
			  struct extent_state **cached_state);
int extent_invalidatepage(struct extent_io_tree *tree,
			  struct page *page, unsigned long offset);
int extent_write_full_page(struct extent_io_tree *tree, struct page *page,
			  get_extent_t *get_extent,
			  struct writeback_control *wbc);
int extent_write_locked_range(struct extent_io_tree *tree, struct inode *inode,
			      u64 start, u64 end, get_extent_t *get_extent,
			      int mode);
int extent_writepages(struct extent_io_tree *tree,
		      struct address_space *mapping,
		      get_extent_t *get_extent,
		      struct writeback_control *wbc);
int btree_write_cache_pages(struct address_space *mapping,
			    struct writeback_control *wbc);
int extent_readpages(struct extent_io_tree *tree,
		     struct address_space *mapping,
		     struct list_head *pages, unsigned nr_pages,
		     get_extent_t get_extent);
int extent_fiemap(struct inode *inode, struct fiemap_extent_info *fieinfo,
		__u64 start, __u64 len, get_extent_t *get_extent);
void set_page_extent_mapped(struct page *page);

struct extent_buffer *alloc_extent_buffer(struct btrfs_fs_info *fs_info,
					  u64 start);
struct extent_buffer *__alloc_dummy_extent_buffer(struct btrfs_fs_info *fs_info,
						  u64 start, unsigned long len);
struct extent_buffer *alloc_dummy_extent_buffer(struct btrfs_fs_info *fs_info,
						u64 start);
struct extent_buffer *btrfs_clone_extent_buffer(struct extent_buffer *src);
struct extent_buffer *find_extent_buffer(struct btrfs_fs_info *fs_info,
					 u64 start);
void free_extent_buffer(struct extent_buffer *eb);
void free_extent_buffer_stale(struct extent_buffer *eb);
#define WAIT_NONE	0
#define WAIT_COMPLETE	1
#define WAIT_PAGE_LOCK	2
int read_extent_buffer_pages(struct extent_io_tree *tree,
			     struct extent_buffer *eb, int wait,
			     get_extent_t *get_extent, int mirror_num);
void wait_on_extent_buffer_writeback(struct extent_buffer *eb);

static inline unsigned long num_extent_pages(u64 start, u64 len)
{
	return ((start + len + PAGE_SIZE - 1) >> PAGE_SHIFT) -
		(start >> PAGE_SHIFT);
}

static inline void extent_buffer_get(struct extent_buffer *eb)
{
	atomic_inc(&eb->refs);
}

int memcmp_extent_buffer(struct extent_buffer *eb, const void *ptrv,
			  unsigned long start,
			  unsigned long len);
void read_extent_buffer(struct extent_buffer *eb, void *dst,
			unsigned long start,
			unsigned long len);
int read_extent_buffer_to_user(struct extent_buffer *eb, void __user *dst,
			       unsigned long start,
			       unsigned long len);
void write_extent_buffer_fsid(struct extent_buffer *eb, const void *src);
void write_extent_buffer_chunk_tree_uuid(struct extent_buffer *eb,
		const void *src);
void write_extent_buffer(struct extent_buffer *eb, const void *src,
			 unsigned long start, unsigned long len);
void copy_extent_buffer_full(struct extent_buffer *dst,
			     struct extent_buffer *src);
void copy_extent_buffer(struct extent_buffer *dst, struct extent_buffer *src,
			unsigned long dst_offset, unsigned long src_offset,
			unsigned long len);
void memcpy_extent_buffer(struct extent_buffer *dst, unsigned long dst_offset,
			   unsigned long src_offset, unsigned long len);
void memmove_extent_buffer(struct extent_buffer *dst, unsigned long dst_offset,
			   unsigned long src_offset, unsigned long len);
void memzero_extent_buffer(struct extent_buffer *eb, unsigned long start,
			   unsigned long len);
int extent_buffer_test_bit(struct extent_buffer *eb, unsigned long start,
			   unsigned long pos);
void extent_buffer_bitmap_set(struct extent_buffer *eb, unsigned long start,
			      unsigned long pos, unsigned long len);
void extent_buffer_bitmap_clear(struct extent_buffer *eb, unsigned long start,
				unsigned long pos, unsigned long len);
void clear_extent_buffer_dirty(struct extent_buffer *eb);
int set_extent_buffer_dirty(struct extent_buffer *eb);
void set_extent_buffer_uptodate(struct extent_buffer *eb);
void clear_extent_buffer_uptodate(struct extent_buffer *eb);
int extent_buffer_uptodate(struct extent_buffer *eb);
int extent_buffer_under_io(struct extent_buffer *eb);
int map_private_extent_buffer(struct extent_buffer *eb, unsigned long offset,
		      unsigned long min_len, char **map,
		      unsigned long *map_start,
		      unsigned long *map_len);
void extent_range_clear_dirty_for_io(struct inode *inode, u64 start, u64 end);
void extent_range_redirty_for_io(struct inode *inode, u64 start, u64 end);
void extent_clear_unlock_delalloc(struct inode *inode, u64 start, u64 end,
				 u64 delalloc_end, struct page *locked_page,
				 unsigned bits_to_clear,
				 unsigned long page_ops);
struct bio *btrfs_bio_alloc(struct block_device *bdev, u64 first_byte);
struct bio *btrfs_io_bio_alloc(unsigned int nr_iovecs);
struct bio *btrfs_bio_clone(struct bio *bio);
struct bio *btrfs_bio_clone_partial(struct bio *orig, int offset, int size);

struct btrfs_fs_info;
struct btrfs_inode;

int repair_io_failure(struct btrfs_fs_info *fs_info, u64 ino, u64 start,
		      u64 length, u64 logical, struct page *page,
		      unsigned int pg_offset, int mirror_num);
int clean_io_failure(struct btrfs_fs_info *fs_info,
		     struct extent_io_tree *failure_tree,
		     struct extent_io_tree *io_tree, u64 start,
		     struct page *page, u64 ino, unsigned int pg_offset);
void end_extent_writepage(struct page *page, int err, u64 start, u64 end);
int repair_eb_io_failure(struct btrfs_fs_info *fs_info,
			 struct extent_buffer *eb, int mirror_num);

/*
 * When IO fails, either with EIO or csum verification fails, we
 * try other mirrors that might have a good copy of the data.  This
 * io_failure_record is used to record state as we go through all the
 * mirrors.  If another mirror has good data, the page is set up to date
 * and things continue.  If a good mirror can't be found, the original
 * bio end_io callback is called to indicate things have failed.
 */
struct io_failure_record {
	struct page *page;
	u64 start;
	u64 len;
	u64 logical;
	unsigned long bio_flags;
	int this_mirror;
	int failed_mirror;
	int in_validation;
};


void btrfs_free_io_failure_record(struct btrfs_inode *inode, u64 start,
		u64 end);
int btrfs_get_io_failure_record(struct inode *inode, u64 start, u64 end,
				struct io_failure_record **failrec_ret);
int btrfs_check_repairable(struct inode *inode, struct bio *failed_bio,
			   struct io_failure_record *failrec, int fail_mirror);
struct bio *btrfs_create_repair_bio(struct inode *inode, struct bio *failed_bio,
				    struct io_failure_record *failrec,
				    struct page *page, int pg_offset, int icsum,
				    bio_end_io_t *endio_func, void *data);
int free_io_failure(struct extent_io_tree *failure_tree,
		    struct extent_io_tree *io_tree,
		    struct io_failure_record *rec);
#ifdef CONFIG_BTRFS_FS_RUN_SANITY_TESTS
noinline u64 find_lock_delalloc_range(struct inode *inode,
				      struct extent_io_tree *tree,
				      struct page *locked_page, u64 *start,
				      u64 *end, u64 max_bytes);
#endif
struct extent_buffer *alloc_test_extent_buffer(struct btrfs_fs_info *fs_info,
					       u64 start);
#endif<|MERGE_RESOLUTION|>--- conflicted
+++ resolved
@@ -92,15 +92,9 @@
 struct btrfs_io_bio;
 struct io_failure_record;
 
-<<<<<<< HEAD
-typedef	blk_status_t (extent_submit_bio_hook_t)(struct inode *inode,
-		struct bio *bio, int mirror_num, unsigned long bio_flags,
-		u64 bio_offset);
-=======
-typedef	int (extent_submit_bio_hook_t)(void *private_data, struct bio *bio,
+typedef	blk_status_t (extent_submit_bio_hook_t)(void *private_data, struct bio *bio,
 				       int mirror_num, unsigned long bio_flags,
 				       u64 bio_offset);
->>>>>>> 848c23b7
 struct extent_io_ops {
 	/*
 	 * The following callbacks must be allways defined, the function
