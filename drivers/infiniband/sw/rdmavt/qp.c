--- conflicted
+++ resolved
@@ -952,8 +952,6 @@
 	size_t sg_list_sz;
 	struct ib_qp *ret = ERR_PTR(-ENOMEM);
 	struct rvt_dev_info *rdi = ib_to_rvt(ibpd->device);
-	struct rvt_ucontext *ucontext = rdma_udata_to_drv_context(
-		udata, struct rvt_ucontext, ibucontext);
 	void *priv = NULL;
 	size_t sqsize;
 
@@ -1126,12 +1124,7 @@
 		} else {
 			u32 s = sizeof(struct rvt_rwq) + qp->r_rq.size * sz;
 
-<<<<<<< HEAD
-			qp->ip = rvt_create_mmap_info(rdi, s,
-						      &ucontext->ibucontext,
-=======
 			qp->ip = rvt_create_mmap_info(rdi, s, udata,
->>>>>>> 0ecfebd2
 						      qp->r_rq.wq);
 			if (!qp->ip) {
 				ret = ERR_PTR(-ENOMEM);
