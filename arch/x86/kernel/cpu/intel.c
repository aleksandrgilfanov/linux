// SPDX-License-Identifier: GPL-2.0
#include <linux/kernel.h>

#include <linux/string.h>
#include <linux/bitops.h>
#include <linux/smp.h>
#include <linux/sched.h>
#include <linux/sched/clock.h>
#include <linux/thread_info.h>
#include <linux/init.h>
#include <linux/uaccess.h>

#include <asm/cpufeature.h>
#include <asm/pgtable.h>
#include <asm/msr.h>
#include <asm/bugs.h>
#include <asm/cpu.h>
#include <asm/intel-family.h>
#include <asm/microcode_intel.h>
#include <asm/hwcap2.h>
#include <asm/elf.h>

#ifdef CONFIG_X86_64
#include <linux/topology.h>
#endif

#include "cpu.h"

#ifdef CONFIG_X86_LOCAL_APIC
#include <asm/mpspec.h>
#include <asm/apic.h>
#endif

/*
 * Just in case our CPU detection goes bad, or you have a weird system,
 * allow a way to override the automatic disabling of MPX.
 */
static int forcempx;

static int __init forcempx_setup(char *__unused)
{
	forcempx = 1;

	return 1;
}
__setup("intel-skd-046-workaround=disable", forcempx_setup);

void check_mpx_erratum(struct cpuinfo_x86 *c)
{
	if (forcempx)
		return;
	/*
	 * Turn off the MPX feature on CPUs where SMEP is not
	 * available or disabled.
	 *
	 * Works around Intel Erratum SKD046: "Branch Instructions
	 * May Initialize MPX Bound Registers Incorrectly".
	 *
	 * This might falsely disable MPX on systems without
	 * SMEP, like Atom processors without SMEP.  But there
	 * is no such hardware known at the moment.
	 */
	if (cpu_has(c, X86_FEATURE_MPX) && !cpu_has(c, X86_FEATURE_SMEP)) {
		setup_clear_cpu_cap(X86_FEATURE_MPX);
		pr_warn("x86/mpx: Disabling MPX since SMEP not present\n");
	}
}

static bool ring3mwait_disabled __read_mostly;

static int __init ring3mwait_disable(char *__unused)
{
	ring3mwait_disabled = true;
	return 0;
}
__setup("ring3mwait=disable", ring3mwait_disable);

static void probe_xeon_phi_r3mwait(struct cpuinfo_x86 *c)
{
	/*
	 * Ring 3 MONITOR/MWAIT feature cannot be detected without
	 * cpu model and family comparison.
	 */
	if (c->x86 != 6)
		return;
	switch (c->x86_model) {
	case INTEL_FAM6_XEON_PHI_KNL:
	case INTEL_FAM6_XEON_PHI_KNM:
		break;
	default:
		return;
	}

	if (ring3mwait_disabled)
		return;

	set_cpu_cap(c, X86_FEATURE_RING3MWAIT);
	this_cpu_or(msr_misc_features_shadow,
		    1UL << MSR_MISC_FEATURES_ENABLES_RING3MWAIT_BIT);

	if (c == &boot_cpu_data)
		ELF_HWCAP2 |= HWCAP2_RING3MWAIT;
}

/*
 * Early microcode releases for the Spectre v2 mitigation were broken.
 * Information taken from;
 * - https://newsroom.intel.com/wp-content/uploads/sites/11/2018/03/microcode-update-guidance.pdf
 * - https://kb.vmware.com/s/article/52345
 * - Microcode revisions observed in the wild
 * - Release note from 20180108 microcode release
 */
struct sku_microcode {
	u8 model;
	u8 stepping;
	u32 microcode;
};
static const struct sku_microcode spectre_bad_microcodes[] = {
	{ INTEL_FAM6_KABYLAKE_DESKTOP,	0x0B,	0x80 },
	{ INTEL_FAM6_KABYLAKE_DESKTOP,	0x0A,	0x80 },
	{ INTEL_FAM6_KABYLAKE_DESKTOP,	0x09,	0x80 },
	{ INTEL_FAM6_KABYLAKE_MOBILE,	0x0A,	0x80 },
	{ INTEL_FAM6_KABYLAKE_MOBILE,	0x09,	0x80 },
	{ INTEL_FAM6_SKYLAKE_X,		0x03,	0x0100013e },
	{ INTEL_FAM6_SKYLAKE_X,		0x04,	0x0200003c },
	{ INTEL_FAM6_BROADWELL_CORE,	0x04,	0x28 },
	{ INTEL_FAM6_BROADWELL_GT3E,	0x01,	0x1b },
	{ INTEL_FAM6_BROADWELL_XEON_D,	0x02,	0x14 },
	{ INTEL_FAM6_BROADWELL_XEON_D,	0x03,	0x07000011 },
	{ INTEL_FAM6_BROADWELL_X,	0x01,	0x0b000025 },
	{ INTEL_FAM6_HASWELL_ULT,	0x01,	0x21 },
	{ INTEL_FAM6_HASWELL_GT3E,	0x01,	0x18 },
	{ INTEL_FAM6_HASWELL_CORE,	0x03,	0x23 },
	{ INTEL_FAM6_HASWELL_X,		0x02,	0x3b },
	{ INTEL_FAM6_HASWELL_X,		0x04,	0x10 },
	{ INTEL_FAM6_IVYBRIDGE_X,	0x04,	0x42a },
	/* Observed in the wild */
	{ INTEL_FAM6_SANDYBRIDGE_X,	0x06,	0x61b },
	{ INTEL_FAM6_SANDYBRIDGE_X,	0x07,	0x712 },
};

static bool bad_spectre_microcode(struct cpuinfo_x86 *c)
{
	int i;

	/*
	 * We know that the hypervisor lie to us on the microcode version so
	 * we may as well hope that it is running the correct version.
	 */
	if (cpu_has(c, X86_FEATURE_HYPERVISOR))
		return false;

	if (c->x86 != 6)
		return false;

	for (i = 0; i < ARRAY_SIZE(spectre_bad_microcodes); i++) {
		if (c->x86_model == spectre_bad_microcodes[i].model &&
		    c->x86_stepping == spectre_bad_microcodes[i].stepping)
			return (c->microcode <= spectre_bad_microcodes[i].microcode);
	}
	return false;
}

static void early_init_intel(struct cpuinfo_x86 *c)
{
	u64 misc_enable;

	/* Unmask CPUID levels if masked: */
	if (c->x86 > 6 || (c->x86 == 6 && c->x86_model >= 0xd)) {
		if (msr_clear_bit(MSR_IA32_MISC_ENABLE,
				  MSR_IA32_MISC_ENABLE_LIMIT_CPUID_BIT) > 0) {
			c->cpuid_level = cpuid_eax(0);
			get_cpu_cap(c);
		}
	}

	if ((c->x86 == 0xf && c->x86_model >= 0x03) ||
		(c->x86 == 0x6 && c->x86_model >= 0x0e))
		set_cpu_cap(c, X86_FEATURE_CONSTANT_TSC);

	if (c->x86 >= 6 && !cpu_has(c, X86_FEATURE_IA64))
		c->microcode = intel_get_microcode_revision();

	/* Now if any of them are set, check the blacklist and clear the lot */
	if ((cpu_has(c, X86_FEATURE_SPEC_CTRL) ||
	     cpu_has(c, X86_FEATURE_INTEL_STIBP) ||
	     cpu_has(c, X86_FEATURE_IBRS) || cpu_has(c, X86_FEATURE_IBPB) ||
	     cpu_has(c, X86_FEATURE_STIBP)) && bad_spectre_microcode(c)) {
		pr_warn("Intel Spectre v2 broken microcode detected; disabling Speculation Control\n");
		setup_clear_cpu_cap(X86_FEATURE_IBRS);
		setup_clear_cpu_cap(X86_FEATURE_IBPB);
		setup_clear_cpu_cap(X86_FEATURE_STIBP);
		setup_clear_cpu_cap(X86_FEATURE_SPEC_CTRL);
		setup_clear_cpu_cap(X86_FEATURE_MSR_SPEC_CTRL);
		setup_clear_cpu_cap(X86_FEATURE_INTEL_STIBP);
		setup_clear_cpu_cap(X86_FEATURE_SSBD);
		setup_clear_cpu_cap(X86_FEATURE_SPEC_CTRL_SSBD);
	}

	/*
	 * Atom erratum AAE44/AAF40/AAG38/AAH41:
	 *
	 * A race condition between speculative fetches and invalidating
	 * a large page.  This is worked around in microcode, but we
	 * need the microcode to have already been loaded... so if it is
	 * not, recommend a BIOS update and disable large pages.
	 */
	if (c->x86 == 6 && c->x86_model == 0x1c && c->x86_stepping <= 2 &&
	    c->microcode < 0x20e) {
		pr_warn("Atom PSE erratum detected, BIOS microcode update recommended\n");
		clear_cpu_cap(c, X86_FEATURE_PSE);
	}

#ifdef CONFIG_X86_64
	set_cpu_cap(c, X86_FEATURE_SYSENTER32);
#else
	/* Netburst reports 64 bytes clflush size, but does IO in 128 bytes */
	if (c->x86 == 15 && c->x86_cache_alignment == 64)
		c->x86_cache_alignment = 128;
#endif

	/* CPUID workaround for 0F33/0F34 CPU */
	if (c->x86 == 0xF && c->x86_model == 0x3
	    && (c->x86_stepping == 0x3 || c->x86_stepping == 0x4))
		c->x86_phys_bits = 36;

	/*
	 * c->x86_power is 8000_0007 edx. Bit 8 is TSC runs at constant rate
	 * with P/T states and does not stop in deep C-states.
	 *
	 * It is also reliable across cores and sockets. (but not across
	 * cabinets - we turn it off in that case explicitly.)
	 */
	if (c->x86_power & (1 << 8)) {
		set_cpu_cap(c, X86_FEATURE_CONSTANT_TSC);
		set_cpu_cap(c, X86_FEATURE_NONSTOP_TSC);
	}

	/* Penwell and Cloverview have the TSC which doesn't sleep on S3 */
	if (c->x86 == 6) {
		switch (c->x86_model) {
		case 0x27:	/* Penwell */
		case 0x35:	/* Cloverview */
		case 0x4a:	/* Merrifield */
			set_cpu_cap(c, X86_FEATURE_NONSTOP_TSC_S3);
			break;
		default:
			break;
		}
	}

	/*
	 * There is a known erratum on Pentium III and Core Solo
	 * and Core Duo CPUs.
	 * " Page with PAT set to WC while associated MTRR is UC
	 *   may consolidate to UC "
	 * Because of this erratum, it is better to stick with
	 * setting WC in MTRR rather than using PAT on these CPUs.
	 *
	 * Enable PAT WC only on P4, Core 2 or later CPUs.
	 */
	if (c->x86 == 6 && c->x86_model < 15)
		clear_cpu_cap(c, X86_FEATURE_PAT);

	/*
	 * If fast string is not enabled in IA32_MISC_ENABLE for any reason,
	 * clear the fast string and enhanced fast string CPU capabilities.
	 */
	if (c->x86 > 6 || (c->x86 == 6 && c->x86_model >= 0xd)) {
		rdmsrl(MSR_IA32_MISC_ENABLE, misc_enable);
		if (!(misc_enable & MSR_IA32_MISC_ENABLE_FAST_STRING)) {
			pr_info("Disabled fast string operations\n");
			setup_clear_cpu_cap(X86_FEATURE_REP_GOOD);
			setup_clear_cpu_cap(X86_FEATURE_ERMS);
		}
	}

	/*
	 * Intel Quark Core DevMan_001.pdf section 6.4.11
	 * "The operating system also is required to invalidate (i.e., flush)
	 *  the TLB when any changes are made to any of the page table entries.
	 *  The operating system must reload CR3 to cause the TLB to be flushed"
	 *
	 * As a result, boot_cpu_has(X86_FEATURE_PGE) in arch/x86/include/asm/tlbflush.h
	 * should be false so that __flush_tlb_all() causes CR3 insted of CR4.PGE
	 * to be modified.
	 */
	if (c->x86 == 5 && c->x86_model == 9) {
		pr_info("Disabling PGE capability bit\n");
		setup_clear_cpu_cap(X86_FEATURE_PGE);
	}

	if (c->cpuid_level >= 0x00000001) {
		u32 eax, ebx, ecx, edx;

		cpuid(0x00000001, &eax, &ebx, &ecx, &edx);
		/*
		 * If HTT (EDX[28]) is set EBX[16:23] contain the number of
		 * apicids which are reserved per package. Store the resulting
		 * shift value for the package management code.
		 */
		if (edx & (1U << 28))
			c->x86_coreid_bits = get_count_order((ebx >> 16) & 0xff);
	}

	check_mpx_erratum(c);

	/*
	 * Get the number of SMT siblings early from the extended topology
	 * leaf, if available. Otherwise try the legacy SMT detection.
	 */
	if (detect_extended_topology_early(c) < 0)
		detect_ht_early(c);
}

#ifdef CONFIG_X86_32
/*
 *	Early probe support logic for ppro memory erratum #50
 *
 *	This is called before we do cpu ident work
 */

int ppro_with_ram_bug(void)
{
	/* Uses data from early_cpu_detect now */
	if (boot_cpu_data.x86_vendor == X86_VENDOR_INTEL &&
	    boot_cpu_data.x86 == 6 &&
	    boot_cpu_data.x86_model == 1 &&
	    boot_cpu_data.x86_stepping < 8) {
		pr_info("Pentium Pro with Errata#50 detected. Taking evasive action.\n");
		return 1;
	}
	return 0;
}

static void intel_smp_check(struct cpuinfo_x86 *c)
{
	/* calling is from identify_secondary_cpu() ? */
	if (!c->cpu_index)
		return;

	/*
	 * Mask B, Pentium, but not Pentium MMX
	 */
	if (c->x86 == 5 &&
	    c->x86_stepping >= 1 && c->x86_stepping <= 4 &&
	    c->x86_model <= 3) {
		/*
		 * Remember we have B step Pentia with bugs
		 */
		WARN_ONCE(1, "WARNING: SMP operation may be unreliable"
				    "with B stepping processors.\n");
	}
}

static int forcepae;
static int __init forcepae_setup(char *__unused)
{
	forcepae = 1;
	return 1;
}
__setup("forcepae", forcepae_setup);

static void intel_workarounds(struct cpuinfo_x86 *c)
{
#ifdef CONFIG_X86_F00F_BUG
	/*
	 * All models of Pentium and Pentium with MMX technology CPUs
	 * have the F0 0F bug, which lets nonprivileged users lock up the
	 * system. Announce that the fault handler will be checking for it.
	 * The Quark is also family 5, but does not have the same bug.
	 */
	clear_cpu_bug(c, X86_BUG_F00F);
	if (c->x86 == 5 && c->x86_model < 9) {
		static int f00f_workaround_enabled;

		set_cpu_bug(c, X86_BUG_F00F);
		if (!f00f_workaround_enabled) {
			pr_notice("Intel Pentium with F0 0F bug - workaround enabled.\n");
			f00f_workaround_enabled = 1;
		}
	}
#endif

	/*
	 * SEP CPUID bug: Pentium Pro reports SEP but doesn't have it until
	 * model 3 mask 3
	 */
	if ((c->x86<<8 | c->x86_model<<4 | c->x86_stepping) < 0x633)
		clear_cpu_cap(c, X86_FEATURE_SEP);

	/*
	 * PAE CPUID issue: many Pentium M report no PAE but may have a
	 * functionally usable PAE implementation.
	 * Forcefully enable PAE if kernel parameter "forcepae" is present.
	 */
	if (forcepae) {
		pr_warn("PAE forced!\n");
		set_cpu_cap(c, X86_FEATURE_PAE);
		add_taint(TAINT_CPU_OUT_OF_SPEC, LOCKDEP_NOW_UNRELIABLE);
	}

	/*
	 * P4 Xeon erratum 037 workaround.
	 * Hardware prefetcher may cause stale data to be loaded into the cache.
	 */
	if ((c->x86 == 15) && (c->x86_model == 1) && (c->x86_stepping == 1)) {
		if (msr_set_bit(MSR_IA32_MISC_ENABLE,
				MSR_IA32_MISC_ENABLE_PREFETCH_DISABLE_BIT) > 0) {
			pr_info("CPU: C0 stepping P4 Xeon detected.\n");
			pr_info("CPU: Disabling hardware prefetching (Erratum 037)\n");
		}
	}

	/*
	 * See if we have a good local APIC by checking for buggy Pentia,
	 * i.e. all B steppings and the C2 stepping of P54C when using their
	 * integrated APIC (see 11AP erratum in "Pentium Processor
	 * Specification Update").
	 */
	if (boot_cpu_has(X86_FEATURE_APIC) && (c->x86<<8 | c->x86_model<<4) == 0x520 &&
	    (c->x86_stepping < 0x6 || c->x86_stepping == 0xb))
		set_cpu_bug(c, X86_BUG_11AP);


#ifdef CONFIG_X86_INTEL_USERCOPY
	/*
	 * Set up the preferred alignment for movsl bulk memory moves
	 */
	switch (c->x86) {
	case 4:		/* 486: untested */
		break;
	case 5:		/* Old Pentia: untested */
		break;
	case 6:		/* PII/PIII only like movsl with 8-byte alignment */
		movsl_mask.mask = 7;
		break;
	case 15:	/* P4 is OK down to 8-byte alignment */
		movsl_mask.mask = 7;
		break;
	}
#endif

	intel_smp_check(c);
}
#else
static void intel_workarounds(struct cpuinfo_x86 *c)
{
}
#endif

static void srat_detect_node(struct cpuinfo_x86 *c)
{
#ifdef CONFIG_NUMA
	unsigned node;
	int cpu = smp_processor_id();

	/* Don't do the funky fallback heuristics the AMD version employs
	   for now. */
	node = numa_cpu_node(cpu);
	if (node == NUMA_NO_NODE || !node_online(node)) {
		/* reuse the value from init_cpu_to_node() */
		node = cpu_to_node(cpu);
	}
	numa_set_node(cpu, node);
#endif
}

static void detect_vmx_virtcap(struct cpuinfo_x86 *c)
{
	/* Intel VMX MSR indicated features */
#define X86_VMX_FEATURE_PROC_CTLS_TPR_SHADOW	0x00200000
#define X86_VMX_FEATURE_PROC_CTLS_VNMI		0x00400000
#define X86_VMX_FEATURE_PROC_CTLS_2ND_CTLS	0x80000000
#define X86_VMX_FEATURE_PROC_CTLS2_VIRT_APIC	0x00000001
#define X86_VMX_FEATURE_PROC_CTLS2_EPT		0x00000002
#define X86_VMX_FEATURE_PROC_CTLS2_VPID		0x00000020
#define x86_VMX_FEATURE_EPT_CAP_AD		0x00200000

	u32 vmx_msr_low, vmx_msr_high, msr_ctl, msr_ctl2;
	u32 msr_vpid_cap, msr_ept_cap;

	clear_cpu_cap(c, X86_FEATURE_TPR_SHADOW);
	clear_cpu_cap(c, X86_FEATURE_VNMI);
	clear_cpu_cap(c, X86_FEATURE_FLEXPRIORITY);
	clear_cpu_cap(c, X86_FEATURE_EPT);
	clear_cpu_cap(c, X86_FEATURE_VPID);
	clear_cpu_cap(c, X86_FEATURE_EPT_AD);

	rdmsr(MSR_IA32_VMX_PROCBASED_CTLS, vmx_msr_low, vmx_msr_high);
	msr_ctl = vmx_msr_high | vmx_msr_low;
	if (msr_ctl & X86_VMX_FEATURE_PROC_CTLS_TPR_SHADOW)
		set_cpu_cap(c, X86_FEATURE_TPR_SHADOW);
	if (msr_ctl & X86_VMX_FEATURE_PROC_CTLS_VNMI)
		set_cpu_cap(c, X86_FEATURE_VNMI);
	if (msr_ctl & X86_VMX_FEATURE_PROC_CTLS_2ND_CTLS) {
		rdmsr(MSR_IA32_VMX_PROCBASED_CTLS2,
		      vmx_msr_low, vmx_msr_high);
		msr_ctl2 = vmx_msr_high | vmx_msr_low;
		if ((msr_ctl2 & X86_VMX_FEATURE_PROC_CTLS2_VIRT_APIC) &&
		    (msr_ctl & X86_VMX_FEATURE_PROC_CTLS_TPR_SHADOW))
			set_cpu_cap(c, X86_FEATURE_FLEXPRIORITY);
		if (msr_ctl2 & X86_VMX_FEATURE_PROC_CTLS2_EPT) {
			set_cpu_cap(c, X86_FEATURE_EPT);
			rdmsr(MSR_IA32_VMX_EPT_VPID_CAP,
			      msr_ept_cap, msr_vpid_cap);
			if (msr_ept_cap & x86_VMX_FEATURE_EPT_CAP_AD)
				set_cpu_cap(c, X86_FEATURE_EPT_AD);
		}
		if (msr_ctl2 & X86_VMX_FEATURE_PROC_CTLS2_VPID)
			set_cpu_cap(c, X86_FEATURE_VPID);
	}
}

#define MSR_IA32_TME_ACTIVATE		0x982

/* Helpers to access TME_ACTIVATE MSR */
#define TME_ACTIVATE_LOCKED(x)		(x & 0x1)
#define TME_ACTIVATE_ENABLED(x)		(x & 0x2)

#define TME_ACTIVATE_POLICY(x)		((x >> 4) & 0xf)	/* Bits 7:4 */
#define TME_ACTIVATE_POLICY_AES_XTS_128	0

#define TME_ACTIVATE_KEYID_BITS(x)	((x >> 32) & 0xf)	/* Bits 35:32 */

#define TME_ACTIVATE_CRYPTO_ALGS(x)	((x >> 48) & 0xffff)	/* Bits 63:48 */
#define TME_ACTIVATE_CRYPTO_AES_XTS_128	1

/* Values for mktme_status (SW only construct) */
#define MKTME_ENABLED			0
#define MKTME_DISABLED			1
#define MKTME_UNINITIALIZED		2
static int mktme_status = MKTME_UNINITIALIZED;

static void detect_tme(struct cpuinfo_x86 *c)
{
	u64 tme_activate, tme_policy, tme_crypto_algs;
	int keyid_bits = 0, nr_keyids = 0;
	static u64 tme_activate_cpu0 = 0;

	rdmsrl(MSR_IA32_TME_ACTIVATE, tme_activate);

	if (mktme_status != MKTME_UNINITIALIZED) {
		if (tme_activate != tme_activate_cpu0) {
			/* Broken BIOS? */
			pr_err_once("x86/tme: configuration is inconsistent between CPUs\n");
			pr_err_once("x86/tme: MKTME is not usable\n");
			mktme_status = MKTME_DISABLED;

			/* Proceed. We may need to exclude bits from x86_phys_bits. */
		}
	} else {
		tme_activate_cpu0 = tme_activate;
	}

	if (!TME_ACTIVATE_LOCKED(tme_activate) || !TME_ACTIVATE_ENABLED(tme_activate)) {
		pr_info_once("x86/tme: not enabled by BIOS\n");
		mktme_status = MKTME_DISABLED;
		return;
	}

	if (mktme_status != MKTME_UNINITIALIZED)
		goto detect_keyid_bits;

	pr_info("x86/tme: enabled by BIOS\n");

	tme_policy = TME_ACTIVATE_POLICY(tme_activate);
	if (tme_policy != TME_ACTIVATE_POLICY_AES_XTS_128)
		pr_warn("x86/tme: Unknown policy is active: %#llx\n", tme_policy);

	tme_crypto_algs = TME_ACTIVATE_CRYPTO_ALGS(tme_activate);
	if (!(tme_crypto_algs & TME_ACTIVATE_CRYPTO_AES_XTS_128)) {
		pr_err("x86/mktme: No known encryption algorithm is supported: %#llx\n",
				tme_crypto_algs);
		mktme_status = MKTME_DISABLED;
	}
detect_keyid_bits:
	keyid_bits = TME_ACTIVATE_KEYID_BITS(tme_activate);
	nr_keyids = (1UL << keyid_bits) - 1;
	if (nr_keyids) {
		pr_info_once("x86/mktme: enabled by BIOS\n");
		pr_info_once("x86/mktme: %d KeyIDs available\n", nr_keyids);
	} else {
		pr_info_once("x86/mktme: disabled by BIOS\n");
	}

	if (mktme_status == MKTME_UNINITIALIZED) {
		/* MKTME is usable */
		mktme_status = MKTME_ENABLED;
	}

	/*
	 * KeyID bits effectively lower the number of physical address
	 * bits.  Update cpuinfo_x86::x86_phys_bits accordingly.
	 */
	c->x86_phys_bits -= keyid_bits;
}

<<<<<<< HEAD
static void init_intel_energy_perf(struct cpuinfo_x86 *c)
{
	u64 epb;

	/*
	 * Initialize MSR_IA32_ENERGY_PERF_BIAS if not already initialized.
	 * (x86_energy_perf_policy(8) is available to change it at run-time.)
	 */
	if (!cpu_has(c, X86_FEATURE_EPB))
		return;

	rdmsrl(MSR_IA32_ENERGY_PERF_BIAS, epb);
	if ((epb & 0xF) != ENERGY_PERF_BIAS_PERFORMANCE)
		return;

	pr_info_once("ENERGY_PERF_BIAS: Set to 'normal', was 'performance'\n");
	pr_info_once("ENERGY_PERF_BIAS: View and update with x86_energy_perf_policy(8)\n");
	epb = (epb & ~0xF) | ENERGY_PERF_BIAS_NORMAL;
	wrmsrl(MSR_IA32_ENERGY_PERF_BIAS, epb);
}

static void intel_bsp_resume(struct cpuinfo_x86 *c)
{
	/*
	 * MSR_IA32_ENERGY_PERF_BIAS is lost across suspend/resume,
	 * so reinitialize it properly like during bootup:
	 */
	init_intel_energy_perf(c);
}

=======
>>>>>>> c208ac8f
static void init_cpuid_fault(struct cpuinfo_x86 *c)
{
	u64 msr;

	if (!rdmsrl_safe(MSR_PLATFORM_INFO, &msr)) {
		if (msr & MSR_PLATFORM_INFO_CPUID_FAULT)
			set_cpu_cap(c, X86_FEATURE_CPUID_FAULT);
	}
}

static void init_intel_misc_features(struct cpuinfo_x86 *c)
{
	u64 msr;

	if (rdmsrl_safe(MSR_MISC_FEATURES_ENABLES, &msr))
		return;

	/* Clear all MISC features */
	this_cpu_write(msr_misc_features_shadow, 0);

	/* Check features and update capabilities and shadow control bits */
	init_cpuid_fault(c);
	probe_xeon_phi_r3mwait(c);

	msr = this_cpu_read(msr_misc_features_shadow);
	wrmsrl(MSR_MISC_FEATURES_ENABLES, msr);
}

static void init_intel(struct cpuinfo_x86 *c)
{
	early_init_intel(c);

	intel_workarounds(c);

	/*
	 * Detect the extended topology information if available. This
	 * will reinitialise the initial_apicid which will be used
	 * in init_intel_cacheinfo()
	 */
	detect_extended_topology(c);

	if (!cpu_has(c, X86_FEATURE_XTOPOLOGY)) {
		/*
		 * let's use the legacy cpuid vector 0x1 and 0x4 for topology
		 * detection.
		 */
		detect_num_cpu_cores(c);
#ifdef CONFIG_X86_32
		detect_ht(c);
#endif
	}

	init_intel_cacheinfo(c);

	if (c->cpuid_level > 9) {
		unsigned eax = cpuid_eax(10);
		/* Check for version and the number of counters */
		if ((eax & 0xff) && (((eax>>8) & 0xff) > 1))
			set_cpu_cap(c, X86_FEATURE_ARCH_PERFMON);
	}

	if (cpu_has(c, X86_FEATURE_XMM2))
		set_cpu_cap(c, X86_FEATURE_LFENCE_RDTSC);

	if (boot_cpu_has(X86_FEATURE_DS)) {
		unsigned int l1, l2;

		rdmsr(MSR_IA32_MISC_ENABLE, l1, l2);
		if (!(l1 & (1<<11)))
			set_cpu_cap(c, X86_FEATURE_BTS);
		if (!(l1 & (1<<12)))
			set_cpu_cap(c, X86_FEATURE_PEBS);
	}

	if (c->x86 == 6 && boot_cpu_has(X86_FEATURE_CLFLUSH) &&
	    (c->x86_model == 29 || c->x86_model == 46 || c->x86_model == 47))
		set_cpu_bug(c, X86_BUG_CLFLUSH_MONITOR);

	if (c->x86 == 6 && boot_cpu_has(X86_FEATURE_MWAIT) &&
		((c->x86_model == INTEL_FAM6_ATOM_GOLDMONT)))
		set_cpu_bug(c, X86_BUG_MONITOR);

#ifdef CONFIG_X86_64
	if (c->x86 == 15)
		c->x86_cache_alignment = c->x86_clflush_size * 2;
	if (c->x86 == 6)
		set_cpu_cap(c, X86_FEATURE_REP_GOOD);
#else
	/*
	 * Names for the Pentium II/Celeron processors
	 * detectable only by also checking the cache size.
	 * Dixon is NOT a Celeron.
	 */
	if (c->x86 == 6) {
		unsigned int l2 = c->x86_cache_size;
		char *p = NULL;

		switch (c->x86_model) {
		case 5:
			if (l2 == 0)
				p = "Celeron (Covington)";
			else if (l2 == 256)
				p = "Mobile Pentium II (Dixon)";
			break;

		case 6:
			if (l2 == 128)
				p = "Celeron (Mendocino)";
			else if (c->x86_stepping == 0 || c->x86_stepping == 5)
				p = "Celeron-A";
			break;

		case 8:
			if (l2 == 128)
				p = "Celeron (Coppermine)";
			break;
		}

		if (p)
			strcpy(c->x86_model_id, p);
	}

	if (c->x86 == 15)
		set_cpu_cap(c, X86_FEATURE_P4);
	if (c->x86 == 6)
		set_cpu_cap(c, X86_FEATURE_P3);
#endif

	/* Work around errata */
	srat_detect_node(c);

	if (cpu_has(c, X86_FEATURE_VMX))
		detect_vmx_virtcap(c);

	if (cpu_has(c, X86_FEATURE_TME))
		detect_tme(c);

	init_intel_misc_features(c);
}

#ifdef CONFIG_X86_32
static unsigned int intel_size_cache(struct cpuinfo_x86 *c, unsigned int size)
{
	/*
	 * Intel PIII Tualatin. This comes in two flavours.
	 * One has 256kb of cache, the other 512. We have no way
	 * to determine which, so we use a boottime override
	 * for the 512kb model, and assume 256 otherwise.
	 */
	if ((c->x86 == 6) && (c->x86_model == 11) && (size == 0))
		size = 256;

	/*
	 * Intel Quark SoC X1000 contains a 4-way set associative
	 * 16K cache with a 16 byte cache line and 256 lines per tag
	 */
	if ((c->x86 == 5) && (c->x86_model == 9))
		size = 16;
	return size;
}
#endif

#define TLB_INST_4K	0x01
#define TLB_INST_4M	0x02
#define TLB_INST_2M_4M	0x03

#define TLB_INST_ALL	0x05
#define TLB_INST_1G	0x06

#define TLB_DATA_4K	0x11
#define TLB_DATA_4M	0x12
#define TLB_DATA_2M_4M	0x13
#define TLB_DATA_4K_4M	0x14

#define TLB_DATA_1G	0x16

#define TLB_DATA0_4K	0x21
#define TLB_DATA0_4M	0x22
#define TLB_DATA0_2M_4M	0x23

#define STLB_4K		0x41
#define STLB_4K_2M	0x42

static const struct _tlb_table intel_tlb_table[] = {
	{ 0x01, TLB_INST_4K,		32,	" TLB_INST 4 KByte pages, 4-way set associative" },
	{ 0x02, TLB_INST_4M,		2,	" TLB_INST 4 MByte pages, full associative" },
	{ 0x03, TLB_DATA_4K,		64,	" TLB_DATA 4 KByte pages, 4-way set associative" },
	{ 0x04, TLB_DATA_4M,		8,	" TLB_DATA 4 MByte pages, 4-way set associative" },
	{ 0x05, TLB_DATA_4M,		32,	" TLB_DATA 4 MByte pages, 4-way set associative" },
	{ 0x0b, TLB_INST_4M,		4,	" TLB_INST 4 MByte pages, 4-way set associative" },
	{ 0x4f, TLB_INST_4K,		32,	" TLB_INST 4 KByte pages */" },
	{ 0x50, TLB_INST_ALL,		64,	" TLB_INST 4 KByte and 2-MByte or 4-MByte pages" },
	{ 0x51, TLB_INST_ALL,		128,	" TLB_INST 4 KByte and 2-MByte or 4-MByte pages" },
	{ 0x52, TLB_INST_ALL,		256,	" TLB_INST 4 KByte and 2-MByte or 4-MByte pages" },
	{ 0x55, TLB_INST_2M_4M,		7,	" TLB_INST 2-MByte or 4-MByte pages, fully associative" },
	{ 0x56, TLB_DATA0_4M,		16,	" TLB_DATA0 4 MByte pages, 4-way set associative" },
	{ 0x57, TLB_DATA0_4K,		16,	" TLB_DATA0 4 KByte pages, 4-way associative" },
	{ 0x59, TLB_DATA0_4K,		16,	" TLB_DATA0 4 KByte pages, fully associative" },
	{ 0x5a, TLB_DATA0_2M_4M,	32,	" TLB_DATA0 2-MByte or 4 MByte pages, 4-way set associative" },
	{ 0x5b, TLB_DATA_4K_4M,		64,	" TLB_DATA 4 KByte and 4 MByte pages" },
	{ 0x5c, TLB_DATA_4K_4M,		128,	" TLB_DATA 4 KByte and 4 MByte pages" },
	{ 0x5d, TLB_DATA_4K_4M,		256,	" TLB_DATA 4 KByte and 4 MByte pages" },
	{ 0x61, TLB_INST_4K,		48,	" TLB_INST 4 KByte pages, full associative" },
	{ 0x63, TLB_DATA_1G,		4,	" TLB_DATA 1 GByte pages, 4-way set associative" },
	{ 0x6b, TLB_DATA_4K,		256,	" TLB_DATA 4 KByte pages, 8-way associative" },
	{ 0x6c, TLB_DATA_2M_4M,		128,	" TLB_DATA 2 MByte or 4 MByte pages, 8-way associative" },
	{ 0x6d, TLB_DATA_1G,		16,	" TLB_DATA 1 GByte pages, fully associative" },
	{ 0x76, TLB_INST_2M_4M,		8,	" TLB_INST 2-MByte or 4-MByte pages, fully associative" },
	{ 0xb0, TLB_INST_4K,		128,	" TLB_INST 4 KByte pages, 4-way set associative" },
	{ 0xb1, TLB_INST_2M_4M,		4,	" TLB_INST 2M pages, 4-way, 8 entries or 4M pages, 4-way entries" },
	{ 0xb2, TLB_INST_4K,		64,	" TLB_INST 4KByte pages, 4-way set associative" },
	{ 0xb3, TLB_DATA_4K,		128,	" TLB_DATA 4 KByte pages, 4-way set associative" },
	{ 0xb4, TLB_DATA_4K,		256,	" TLB_DATA 4 KByte pages, 4-way associative" },
	{ 0xb5, TLB_INST_4K,		64,	" TLB_INST 4 KByte pages, 8-way set associative" },
	{ 0xb6, TLB_INST_4K,		128,	" TLB_INST 4 KByte pages, 8-way set associative" },
	{ 0xba, TLB_DATA_4K,		64,	" TLB_DATA 4 KByte pages, 4-way associative" },
	{ 0xc0, TLB_DATA_4K_4M,		8,	" TLB_DATA 4 KByte and 4 MByte pages, 4-way associative" },
	{ 0xc1, STLB_4K_2M,		1024,	" STLB 4 KByte and 2 MByte pages, 8-way associative" },
	{ 0xc2, TLB_DATA_2M_4M,		16,	" DTLB 2 MByte/4MByte pages, 4-way associative" },
	{ 0xca, STLB_4K,		512,	" STLB 4 KByte pages, 4-way associative" },
	{ 0x00, 0, 0 }
};

static void intel_tlb_lookup(const unsigned char desc)
{
	unsigned char k;
	if (desc == 0)
		return;

	/* look up this descriptor in the table */
	for (k = 0; intel_tlb_table[k].descriptor != desc && \
			intel_tlb_table[k].descriptor != 0; k++)
		;

	if (intel_tlb_table[k].tlb_type == 0)
		return;

	switch (intel_tlb_table[k].tlb_type) {
	case STLB_4K:
		if (tlb_lli_4k[ENTRIES] < intel_tlb_table[k].entries)
			tlb_lli_4k[ENTRIES] = intel_tlb_table[k].entries;
		if (tlb_lld_4k[ENTRIES] < intel_tlb_table[k].entries)
			tlb_lld_4k[ENTRIES] = intel_tlb_table[k].entries;
		break;
	case STLB_4K_2M:
		if (tlb_lli_4k[ENTRIES] < intel_tlb_table[k].entries)
			tlb_lli_4k[ENTRIES] = intel_tlb_table[k].entries;
		if (tlb_lld_4k[ENTRIES] < intel_tlb_table[k].entries)
			tlb_lld_4k[ENTRIES] = intel_tlb_table[k].entries;
		if (tlb_lli_2m[ENTRIES] < intel_tlb_table[k].entries)
			tlb_lli_2m[ENTRIES] = intel_tlb_table[k].entries;
		if (tlb_lld_2m[ENTRIES] < intel_tlb_table[k].entries)
			tlb_lld_2m[ENTRIES] = intel_tlb_table[k].entries;
		if (tlb_lli_4m[ENTRIES] < intel_tlb_table[k].entries)
			tlb_lli_4m[ENTRIES] = intel_tlb_table[k].entries;
		if (tlb_lld_4m[ENTRIES] < intel_tlb_table[k].entries)
			tlb_lld_4m[ENTRIES] = intel_tlb_table[k].entries;
		break;
	case TLB_INST_ALL:
		if (tlb_lli_4k[ENTRIES] < intel_tlb_table[k].entries)
			tlb_lli_4k[ENTRIES] = intel_tlb_table[k].entries;
		if (tlb_lli_2m[ENTRIES] < intel_tlb_table[k].entries)
			tlb_lli_2m[ENTRIES] = intel_tlb_table[k].entries;
		if (tlb_lli_4m[ENTRIES] < intel_tlb_table[k].entries)
			tlb_lli_4m[ENTRIES] = intel_tlb_table[k].entries;
		break;
	case TLB_INST_4K:
		if (tlb_lli_4k[ENTRIES] < intel_tlb_table[k].entries)
			tlb_lli_4k[ENTRIES] = intel_tlb_table[k].entries;
		break;
	case TLB_INST_4M:
		if (tlb_lli_4m[ENTRIES] < intel_tlb_table[k].entries)
			tlb_lli_4m[ENTRIES] = intel_tlb_table[k].entries;
		break;
	case TLB_INST_2M_4M:
		if (tlb_lli_2m[ENTRIES] < intel_tlb_table[k].entries)
			tlb_lli_2m[ENTRIES] = intel_tlb_table[k].entries;
		if (tlb_lli_4m[ENTRIES] < intel_tlb_table[k].entries)
			tlb_lli_4m[ENTRIES] = intel_tlb_table[k].entries;
		break;
	case TLB_DATA_4K:
	case TLB_DATA0_4K:
		if (tlb_lld_4k[ENTRIES] < intel_tlb_table[k].entries)
			tlb_lld_4k[ENTRIES] = intel_tlb_table[k].entries;
		break;
	case TLB_DATA_4M:
	case TLB_DATA0_4M:
		if (tlb_lld_4m[ENTRIES] < intel_tlb_table[k].entries)
			tlb_lld_4m[ENTRIES] = intel_tlb_table[k].entries;
		break;
	case TLB_DATA_2M_4M:
	case TLB_DATA0_2M_4M:
		if (tlb_lld_2m[ENTRIES] < intel_tlb_table[k].entries)
			tlb_lld_2m[ENTRIES] = intel_tlb_table[k].entries;
		if (tlb_lld_4m[ENTRIES] < intel_tlb_table[k].entries)
			tlb_lld_4m[ENTRIES] = intel_tlb_table[k].entries;
		break;
	case TLB_DATA_4K_4M:
		if (tlb_lld_4k[ENTRIES] < intel_tlb_table[k].entries)
			tlb_lld_4k[ENTRIES] = intel_tlb_table[k].entries;
		if (tlb_lld_4m[ENTRIES] < intel_tlb_table[k].entries)
			tlb_lld_4m[ENTRIES] = intel_tlb_table[k].entries;
		break;
	case TLB_DATA_1G:
		if (tlb_lld_1g[ENTRIES] < intel_tlb_table[k].entries)
			tlb_lld_1g[ENTRIES] = intel_tlb_table[k].entries;
		break;
	}
}

static void intel_detect_tlb(struct cpuinfo_x86 *c)
{
	int i, j, n;
	unsigned int regs[4];
	unsigned char *desc = (unsigned char *)regs;

	if (c->cpuid_level < 2)
		return;

	/* Number of times to iterate */
	n = cpuid_eax(2) & 0xFF;

	for (i = 0 ; i < n ; i++) {
		cpuid(2, &regs[0], &regs[1], &regs[2], &regs[3]);

		/* If bit 31 is set, this is an unknown format */
		for (j = 0 ; j < 3 ; j++)
			if (regs[j] & (1 << 31))
				regs[j] = 0;

		/* Byte 0 is level count, not a descriptor */
		for (j = 1 ; j < 16 ; j++)
			intel_tlb_lookup(desc[j]);
	}
}

static const struct cpu_dev intel_cpu_dev = {
	.c_vendor	= "Intel",
	.c_ident	= { "GenuineIntel" },
#ifdef CONFIG_X86_32
	.legacy_models = {
		{ .family = 4, .model_names =
		  {
			  [0] = "486 DX-25/33",
			  [1] = "486 DX-50",
			  [2] = "486 SX",
			  [3] = "486 DX/2",
			  [4] = "486 SL",
			  [5] = "486 SX/2",
			  [7] = "486 DX/2-WB",
			  [8] = "486 DX/4",
			  [9] = "486 DX/4-WB"
		  }
		},
		{ .family = 5, .model_names =
		  {
			  [0] = "Pentium 60/66 A-step",
			  [1] = "Pentium 60/66",
			  [2] = "Pentium 75 - 200",
			  [3] = "OverDrive PODP5V83",
			  [4] = "Pentium MMX",
			  [7] = "Mobile Pentium 75 - 200",
			  [8] = "Mobile Pentium MMX",
			  [9] = "Quark SoC X1000",
		  }
		},
		{ .family = 6, .model_names =
		  {
			  [0] = "Pentium Pro A-step",
			  [1] = "Pentium Pro",
			  [3] = "Pentium II (Klamath)",
			  [4] = "Pentium II (Deschutes)",
			  [5] = "Pentium II (Deschutes)",
			  [6] = "Mobile Pentium II",
			  [7] = "Pentium III (Katmai)",
			  [8] = "Pentium III (Coppermine)",
			  [10] = "Pentium III (Cascades)",
			  [11] = "Pentium III (Tualatin)",
		  }
		},
		{ .family = 15, .model_names =
		  {
			  [0] = "Pentium 4 (Unknown)",
			  [1] = "Pentium 4 (Willamette)",
			  [2] = "Pentium 4 (Northwood)",
			  [4] = "Pentium 4 (Foster)",
			  [5] = "Pentium 4 (Foster)",
		  }
		},
	},
	.legacy_cache_size = intel_size_cache,
#endif
	.c_detect_tlb	= intel_detect_tlb,
	.c_early_init   = early_init_intel,
	.c_init		= init_intel,
	.c_x86_vendor	= X86_VENDOR_INTEL,
};

cpu_dev_register(intel_cpu_dev);<|MERGE_RESOLUTION|>--- conflicted
+++ resolved
@@ -596,39 +596,6 @@
 	c->x86_phys_bits -= keyid_bits;
 }
 
-<<<<<<< HEAD
-static void init_intel_energy_perf(struct cpuinfo_x86 *c)
-{
-	u64 epb;
-
-	/*
-	 * Initialize MSR_IA32_ENERGY_PERF_BIAS if not already initialized.
-	 * (x86_energy_perf_policy(8) is available to change it at run-time.)
-	 */
-	if (!cpu_has(c, X86_FEATURE_EPB))
-		return;
-
-	rdmsrl(MSR_IA32_ENERGY_PERF_BIAS, epb);
-	if ((epb & 0xF) != ENERGY_PERF_BIAS_PERFORMANCE)
-		return;
-
-	pr_info_once("ENERGY_PERF_BIAS: Set to 'normal', was 'performance'\n");
-	pr_info_once("ENERGY_PERF_BIAS: View and update with x86_energy_perf_policy(8)\n");
-	epb = (epb & ~0xF) | ENERGY_PERF_BIAS_NORMAL;
-	wrmsrl(MSR_IA32_ENERGY_PERF_BIAS, epb);
-}
-
-static void intel_bsp_resume(struct cpuinfo_x86 *c)
-{
-	/*
-	 * MSR_IA32_ENERGY_PERF_BIAS is lost across suspend/resume,
-	 * so reinitialize it properly like during bootup:
-	 */
-	init_intel_energy_perf(c);
-}
-
-=======
->>>>>>> c208ac8f
 static void init_cpuid_fault(struct cpuinfo_x86 *c)
 {
 	u64 msr;
